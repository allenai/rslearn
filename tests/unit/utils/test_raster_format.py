--- conflicted
+++ resolved
@@ -46,11 +46,7 @@
             assert raster.profile["tiled"]
 
 
-<<<<<<< HEAD
-def test_geotiff_out_of_bounds(tmp_path: pathlib.Path, monkeypatch):
-=======
 def test_geotiff_out_of_bounds(tmp_path: pathlib.Path, monkeypatch: Any) -> None:
->>>>>>> fcc609a0
     # GeotiffRasterFormat should log warning but return zero array if we request a
     # tile that is fully out of bounds.
     # If it is partially out of bounds, it shouldn't warn and should just return the
@@ -60,15 +56,6 @@
     format = GeotiffRasterFormat()
 
     array = np.ones((1, 8, 8), dtype=np.uint8)
-<<<<<<< HEAD
-    format.encode_raster(path, projection, [0, 0, 8, 8], array)
-
-    class TestLogger:
-        def __init__(self):
-            self.warned = False
-
-        def warning(self, *args, **kwargs):
-=======
     format.encode_raster(path, projection, (0, 0, 8, 8), array)
 
     class TestLogger:
@@ -76,35 +63,22 @@
             self.warned = False
 
         def warning(self, *args: list[Any], **kwargs: dict[str, Any]) -> None:
->>>>>>> fcc609a0
             self.warned = True
 
     logger = TestLogger()
     monkeypatch.setattr(raster_format, "logger", logger)
-<<<<<<< HEAD
-    array = format.decode_raster(path, [2, 2, 6, 6])
-=======
     array = format.decode_raster(path, (2, 2, 6, 6))
->>>>>>> fcc609a0
     assert array.shape == (1, 4, 4)
     assert np.all(array == 1)
     assert not logger.warned
 
-<<<<<<< HEAD
-    array = format.decode_raster(path, [4, 4, 12, 12])
-=======
     array = format.decode_raster(path, (4, 4, 12, 12))
->>>>>>> fcc609a0
     assert array.shape == (1, 8, 8)
     assert np.all(array[:, 0:4, 0:4] == 1)
     assert np.all(array[:, 0:8, 4:8] == 0)
     assert not logger.warned
 
-<<<<<<< HEAD
-    array = format.decode_raster(path, [8, 8, 12, 12])
-=======
     array = format.decode_raster(path, (8, 8, 12, 12))
->>>>>>> fcc609a0
     assert array.shape == (1, 4, 4)
     assert np.all(array == 0)
     assert logger.warned