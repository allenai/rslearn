--- conflicted
+++ resolved
@@ -1,4 +1,4 @@
-<<<<<<< HEAD
+
 import os
 from pathlib import Path
 
@@ -6,8 +6,7 @@
 from google.cloud import storage
 
 from .fixtures.datasets.image_to_class import image_to_class_dataset
-=======
->>>>>>> 13dfc723
+
 from .fixtures.datasets.local_files_dataset import local_files_dataset
 from .fixtures.geometries.seattle2020 import seattle2020
 
