--- conflicted
+++ resolved
@@ -60,7 +60,6 @@
         )
         assert tile_store.is_raster_ready(layer_name, item.name, [TEST_BAND])
 
-<<<<<<< HEAD
     def test_materialize(
         self,
         tmp_path: pathlib.Path,
@@ -93,13 +92,6 @@
             window, item_groups, "landsat", landsat_layer_config
         )
         assert window.is_layer_completed("landsat")
-=======
-    def test_local(self, tmp_path: pathlib.Path, seattle2020: STGeometry) -> None:
-        """Test ingesting to local filesystem."""
-        tile_store_dir = UPath(tmp_path) / "tiles"
-        tile_store_dir.mkdir(parents=True, exist_ok=True)
-        metadata_cache_dir = UPath(tmp_path) / "cache"
-        self.run_simple_test(tile_store_dir, metadata_cache_dir, seattle2020)
 
     def test_cloud_cover_sorting(
         self, tmp_path: pathlib.Path, seattle2020: STGeometry
@@ -132,5 +124,4 @@
         # And they should be ordered by cloud cover.
         cloud_covers = [group[0].cloud_cover for group in item_groups]
         sorted_cloud_covers = list(sorted(cloud_covers))
-        assert cloud_covers == sorted_cloud_covers
->>>>>>> 3e564b36
+        assert cloud_covers == sorted_cloud_covers