import json
<<<<<<< HEAD
import os
=======
>>>>>>> 691ebcf6
import pathlib

import pytest
import shapely
from rasterio.crs import CRS
from upath import UPath

from rslearn.const import WGS84_PROJECTION
from rslearn.dataset import Dataset, Window
from rslearn.dataset.manage import (
    ingest_dataset_windows,
    materialize_dataset_windows,
    prepare_dataset_windows,
)
from rslearn.utils.feature import Feature
from rslearn.utils.geometry import Projection, STGeometry
from rslearn.utils.vector_format import (
    GeojsonCoordinateMode,
    GeojsonVectorFormat,
    load_vector_format,
)


class TestLocalFiles:
    def test_sample_dataset(self, local_files_dataset: Dataset) -> None:
        # 1. Create GeoJSON as a local file to extract data from.
        # 2. Create a corresponding dataset config file.
        # 3. Create a window intersecting the features.
        # 4. Run prepare, ingest, materialize, and make sure it gets the features.
        windows = local_files_dataset.load_windows()
        prepare_dataset_windows(local_files_dataset, windows)
        ingest_dataset_windows(local_files_dataset, windows)
        materialize_dataset_windows(local_files_dataset, windows)

        assert len(windows) == 1

        window = windows[0]
        layer_config = local_files_dataset.layers["local_file"]
        vector_format = load_vector_format(layer_config.format)  # type: ignore
        features = vector_format.decode_vector(
            window.path / "layers" / "local_file", window.bounds
        )

        assert len(features) == 2

<<<<<<< HEAD
    @pytest.mark.parametrize(
        "coordinate_mode", [GeojsonCoordinateMode.CRS, GeojsonCoordinateMode.WGS84]
    )
    def test_geojson_with_crs(
        self, tmp_path: pathlib.Path, coordinate_mode: GeojsonCoordinateMode
    ) -> None:
        seattle = STGeometry(WGS84_PROJECTION, shapely.Point(-122.3, 47.6), None)
        ds_path = UPath(tmp_path)

        # This time we overwrite the GeoJSON with one in a different CRS and make sure
        # it works no matter how the GeoJSON is encoded.
        custom_projection = Projection(CRS.from_epsg(3857), 10, -10)
        features = [
            Feature(
                geometry=seattle.to_projection(custom_projection),
=======

class TestCoordinateModes:
    """Test LocalFiles again, focusing on using different coordinate modes.

    We can only use CRS and WGS84 modes since PIXEL doesn't actually produce a GeoJSON
    that tools like fiona can understand.
    """

    source_data_projection = Projection(CRS.from_epsg(3857), 10, -10)

    @pytest.fixture
    def seattle_point(self) -> STGeometry:
        return STGeometry(WGS84_PROJECTION, shapely.Point(-122.3, 47.6), None)

    @pytest.fixture(params=[GeojsonCoordinateMode.CRS, GeojsonCoordinateMode.WGS84])
    def vector_ds_path(
        self,
        tmp_path: pathlib.Path,
        seattle_point: STGeometry,
        request: pytest.FixtureRequest,
    ) -> UPath:
        # Make a vector dataset with one point in EPSG:3857.
        # We will use it to check that it intersects correctly with
        ds_path = UPath(tmp_path)

        features = [
            Feature(
                geometry=seattle_point.to_projection(self.source_data_projection),
>>>>>>> 691ebcf6
            ),
        ]
        src_data_dir = ds_path / "src_data"
        src_data_dir.mkdir(parents=True, exist_ok=True)
<<<<<<< HEAD
        vector_format = GeojsonVectorFormat(coordinate_mode=coordinate_mode)
        vector_format.encode_vector(src_data_dir, custom_projection, features)

        # Primary purpose of this test is to make sure LocalFiles can import the data,
        # but here we also verify that it has been encoded based on the desired
        # coordinate mode.
        with (src_data_dir / "data.geojson").open() as f:
            fc = json.load(f)
            feat_x, feat_y = fc["features"][0]["geometry"]["coordinates"]
        if coordinate_mode == GeojsonCoordinateMode.CRS:
            assert feat_x == pytest.approx(
                features[0].geometry.shp.x * custom_projection.x_resolution
            )
            assert feat_y == pytest.approx(
                features[0].geometry.shp.y * custom_projection.y_resolution
            )
        elif coordinate_mode == GeojsonCoordinateMode.WGS84:
            assert feat_x == pytest.approx(seattle.shp.x)
            assert feat_y == pytest.approx(seattle.shp.y)
=======
        vector_format = GeojsonVectorFormat(coordinate_mode=request.param)
        vector_format.encode_vector(src_data_dir, self.source_data_projection, features)
>>>>>>> 691ebcf6

        dataset_config = {
            "layers": {
                "local_file": {
                    "type": "vector",
                    "data_source": {
                        "name": "rslearn.data_sources.local_files.LocalFiles",
                        "src_dir": src_data_dir.path,
                    },
                },
            },
            "tile_store": {
                "name": "file",
                "root_dir": "tiles",
            },
        }
<<<<<<< HEAD
        with open(os.path.join(tmp_path, "config.json"), "w") as f:
            json.dump(dataset_config, f)

        # Make the window in a different projection.
        # First window has same coordinates but it's in a different projection so if
        # GeoJSON is handled correctly, it shouldn't match with any items.
        # Second window has the correctly aligned coordinates.
        window_projection = Projection(CRS.from_epsg(32610), 5, -5)

        window_center = seattle.to_projection(custom_projection).shp
        bad_window = Window(
            path=Window.get_window_root(ds_path, "default", "bad"),
=======
        with (ds_path / "config.json").open("w") as f:
            json.dump(dataset_config, f)

        return ds_path

    def test_matching_units_in_wrong_crs(
        self, seattle_point: STGeometry, vector_ds_path: UPath
    ) -> None:
        # Here we make a window that has the same coordinates as the dataset's source
        # data, but it is actually in a different CRS.
        # So it shouldn't match with anything.
        window_projection = Projection(CRS.from_epsg(32610), 5, -5)
        window_center = seattle_point.to_projection(self.source_data_projection).shp
        bad_window = Window(
            path=Window.get_window_root(vector_ds_path, "default", "bad"),
>>>>>>> 691ebcf6
            group="default",
            name="bad",
            projection=window_projection,
            bounds=(
                int(window_center.x) - 10,
                int(window_center.y) - 10,
                int(window_center.x) + 10,
                int(window_center.y) + 10,
            ),
            time_range=None,
        )
        bad_window.save()

<<<<<<< HEAD
        window_center = seattle.to_projection(window_projection).shp
        good_window = Window(
            path=Window.get_window_root(ds_path, "default", "good"),
=======
        dataset = Dataset(vector_ds_path)
        windows = dataset.load_windows()
        prepare_dataset_windows(dataset, windows)
        ingest_dataset_windows(dataset, windows)
        materialize_dataset_windows(dataset, windows)
        assert not (bad_window.path / "layers" / "local_file" / "data.geojson").exists()

    def test_match_in_different_crs(
        self, seattle_point: STGeometry, vector_ds_path: UPath
    ) -> None:
        # Now create a window again in EPSG:32610 but it has the right units to match
        # with the point.
        window_projection = Projection(CRS.from_epsg(32610), 5, -5)
        window_center = seattle_point.to_projection(window_projection).shp
        good_window = Window(
            path=Window.get_window_root(vector_ds_path, "default", "good"),
>>>>>>> 691ebcf6
            group="default",
            name="good",
            projection=window_projection,
            bounds=(
                int(window_center.x) - 10,
                int(window_center.y) - 10,
                int(window_center.x) + 10,
                int(window_center.y) + 10,
            ),
            time_range=None,
        )
        good_window.save()

<<<<<<< HEAD
        dataset = Dataset(ds_path)

=======
        dataset = Dataset(vector_ds_path)
>>>>>>> 691ebcf6
        windows = dataset.load_windows()
        prepare_dataset_windows(dataset, windows)
        ingest_dataset_windows(dataset, windows)
        materialize_dataset_windows(dataset, windows)
<<<<<<< HEAD

        assert not (bad_window.path / "layers" / "local_file" / "data.geojson").exists()
=======
>>>>>>> 691ebcf6
        assert (good_window.path / "layers" / "local_file" / "data.geojson").exists()<|MERGE_RESOLUTION|>--- conflicted
+++ resolved
@@ -1,8 +1,4 @@
 import json
-<<<<<<< HEAD
-import os
-=======
->>>>>>> 691ebcf6
 import pathlib
 
 import pytest
@@ -48,23 +44,6 @@
 
         assert len(features) == 2
 
-<<<<<<< HEAD
-    @pytest.mark.parametrize(
-        "coordinate_mode", [GeojsonCoordinateMode.CRS, GeojsonCoordinateMode.WGS84]
-    )
-    def test_geojson_with_crs(
-        self, tmp_path: pathlib.Path, coordinate_mode: GeojsonCoordinateMode
-    ) -> None:
-        seattle = STGeometry(WGS84_PROJECTION, shapely.Point(-122.3, 47.6), None)
-        ds_path = UPath(tmp_path)
-
-        # This time we overwrite the GeoJSON with one in a different CRS and make sure
-        # it works no matter how the GeoJSON is encoded.
-        custom_projection = Projection(CRS.from_epsg(3857), 10, -10)
-        features = [
-            Feature(
-                geometry=seattle.to_projection(custom_projection),
-=======
 
 class TestCoordinateModes:
     """Test LocalFiles again, focusing on using different coordinate modes.
@@ -93,35 +72,12 @@
         features = [
             Feature(
                 geometry=seattle_point.to_projection(self.source_data_projection),
->>>>>>> 691ebcf6
             ),
         ]
         src_data_dir = ds_path / "src_data"
         src_data_dir.mkdir(parents=True, exist_ok=True)
-<<<<<<< HEAD
-        vector_format = GeojsonVectorFormat(coordinate_mode=coordinate_mode)
-        vector_format.encode_vector(src_data_dir, custom_projection, features)
-
-        # Primary purpose of this test is to make sure LocalFiles can import the data,
-        # but here we also verify that it has been encoded based on the desired
-        # coordinate mode.
-        with (src_data_dir / "data.geojson").open() as f:
-            fc = json.load(f)
-            feat_x, feat_y = fc["features"][0]["geometry"]["coordinates"]
-        if coordinate_mode == GeojsonCoordinateMode.CRS:
-            assert feat_x == pytest.approx(
-                features[0].geometry.shp.x * custom_projection.x_resolution
-            )
-            assert feat_y == pytest.approx(
-                features[0].geometry.shp.y * custom_projection.y_resolution
-            )
-        elif coordinate_mode == GeojsonCoordinateMode.WGS84:
-            assert feat_x == pytest.approx(seattle.shp.x)
-            assert feat_y == pytest.approx(seattle.shp.y)
-=======
         vector_format = GeojsonVectorFormat(coordinate_mode=request.param)
         vector_format.encode_vector(src_data_dir, self.source_data_projection, features)
->>>>>>> 691ebcf6
 
         dataset_config = {
             "layers": {
@@ -138,20 +94,6 @@
                 "root_dir": "tiles",
             },
         }
-<<<<<<< HEAD
-        with open(os.path.join(tmp_path, "config.json"), "w") as f:
-            json.dump(dataset_config, f)
-
-        # Make the window in a different projection.
-        # First window has same coordinates but it's in a different projection so if
-        # GeoJSON is handled correctly, it shouldn't match with any items.
-        # Second window has the correctly aligned coordinates.
-        window_projection = Projection(CRS.from_epsg(32610), 5, -5)
-
-        window_center = seattle.to_projection(custom_projection).shp
-        bad_window = Window(
-            path=Window.get_window_root(ds_path, "default", "bad"),
-=======
         with (ds_path / "config.json").open("w") as f:
             json.dump(dataset_config, f)
 
@@ -167,7 +109,6 @@
         window_center = seattle_point.to_projection(self.source_data_projection).shp
         bad_window = Window(
             path=Window.get_window_root(vector_ds_path, "default", "bad"),
->>>>>>> 691ebcf6
             group="default",
             name="bad",
             projection=window_projection,
@@ -181,11 +122,6 @@
         )
         bad_window.save()
 
-<<<<<<< HEAD
-        window_center = seattle.to_projection(window_projection).shp
-        good_window = Window(
-            path=Window.get_window_root(ds_path, "default", "good"),
-=======
         dataset = Dataset(vector_ds_path)
         windows = dataset.load_windows()
         prepare_dataset_windows(dataset, windows)
@@ -202,7 +138,6 @@
         window_center = seattle_point.to_projection(window_projection).shp
         good_window = Window(
             path=Window.get_window_root(vector_ds_path, "default", "good"),
->>>>>>> 691ebcf6
             group="default",
             name="good",
             projection=window_projection,
@@ -216,19 +151,9 @@
         )
         good_window.save()
 
-<<<<<<< HEAD
-        dataset = Dataset(ds_path)
-
-=======
         dataset = Dataset(vector_ds_path)
->>>>>>> 691ebcf6
         windows = dataset.load_windows()
         prepare_dataset_windows(dataset, windows)
         ingest_dataset_windows(dataset, windows)
         materialize_dataset_windows(dataset, windows)
-<<<<<<< HEAD
-
-        assert not (bad_window.path / "layers" / "local_file" / "data.geojson").exists()
-=======
->>>>>>> 691ebcf6
         assert (good_window.path / "layers" / "local_file" / "data.geojson").exists()