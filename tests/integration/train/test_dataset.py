--- conflicted
+++ resolved
@@ -56,9 +56,6 @@
         )
         assert len(dataset) == 2
         window_names = {window.name for window in dataset.get_dataset_examples()}
-<<<<<<< HEAD
-        assert window_names == {"window3", "window4"}
-=======
         assert window_names == {"window3", "window4"}
 
     def test_empty_dataset(self, tmp_path: pathlib.Path) -> None:
@@ -73,5 +70,4 @@
             task=ClassificationTask(property_name="prop_name", classes=[]),
             workers=4,
         )
-        assert len(dataset) == 0
->>>>>>> e3d0ee5b
+        assert len(dataset) == 0