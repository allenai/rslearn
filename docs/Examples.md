Examples
--------

- [WindowsFromGeojson](examples/WindowsFromGeojson.md): create windows based on a
  GeoJSON file of point features and acquire Sentinel-2 images. Then, train a model to
  predict the point positions.
- [ProgrammaticWindows](examples/ProgrammaticWindows.md): a simple example of creating
  windows programmatically, in case the `dataset add_windows` command is insufficient
  for your use case. This example also shows how to programmatically add raster and
  vector data into your dataset.
- [NaipSentinel2](examples/NaipSentinel2.md): create windows based on the timestamp
  that NAIP is available. Then, acquire NAIP images at each window, along with
  Sentinel-2 images captured within one month of the NAIP image. This dataset could be
  used e.g. for super-resolution training.
- [BitemporalSentinel2](examples/BitemporalSentinel2.md): acquire Sentinel-2 images
  from 2016 and 2024, and train a model to predict which is earlier. This example shows
<<<<<<< HEAD
  how to specify more complex model architectures (it applies OlmoEarth independently
  on the two images and then concatenates the feature maps), and also how to add custom
  augmentations (to randomize the order of the images).
- [FinetuneOlmoEarth](examples/FinetuneOlmoEarth.md): fine-tune OlmoEarth to segment
  Sentinel-2 images for land cover and crop type mapping. In this example, the labels
  are taken from the USDA Cropland Data Layer.
=======
  how to specify more complex model architectures (it applies SatlasPretrain
  independently on the two images and then concatenates the feature maps), and also how
  to add custom augmentations (to randomize the order of the images).
- [OlmoEarthEmbeddings](examples/OlmoEarthEmbeddings.md): compute OlmoEarth embeddings
  on a location and time range of interest.
>>>>>>> a4fcf8ad
<|MERGE_RESOLUTION|>--- conflicted
+++ resolved
@@ -14,17 +14,11 @@
   used e.g. for super-resolution training.
 - [BitemporalSentinel2](examples/BitemporalSentinel2.md): acquire Sentinel-2 images
   from 2016 and 2024, and train a model to predict which is earlier. This example shows
-<<<<<<< HEAD
   how to specify more complex model architectures (it applies OlmoEarth independently
   on the two images and then concatenates the feature maps), and also how to add custom
   augmentations (to randomize the order of the images).
 - [FinetuneOlmoEarth](examples/FinetuneOlmoEarth.md): fine-tune OlmoEarth to segment
   Sentinel-2 images for land cover and crop type mapping. In this example, the labels
   are taken from the USDA Cropland Data Layer.
-=======
-  how to specify more complex model architectures (it applies SatlasPretrain
-  independently on the two images and then concatenates the feature maps), and also how
-  to add custom augmentations (to randomize the order of the images).
 - [OlmoEarthEmbeddings](examples/OlmoEarthEmbeddings.md): compute OlmoEarth embeddings
-  on a location and time range of interest.
->>>>>>> a4fcf8ad
+  on a location and time range of interest.