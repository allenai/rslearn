--- conflicted
+++ resolved
@@ -258,14 +258,11 @@
             feat = feat.to_projection(output_projection)
             fc["features"].append(feat.to_geojson())
 
-<<<<<<< HEAD
-=======
         logger.debug(
             "writing features to %s with coordinate mode %s",
             fname,
             self.coordinate_mode,
         )
->>>>>>> 691ebcf6
         with fname.open("w") as f:
             json.dump(fc, f)
 
