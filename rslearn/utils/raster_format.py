--- conflicted
+++ resolved
@@ -14,10 +14,7 @@
 from rslearn.config import RasterFormatConfig
 from rslearn.const import TILE_SIZE
 from rslearn.log_utils import get_logger
-<<<<<<< HEAD
-=======
 from rslearn.utils.fsspec import open_rasterio_upath_reader, open_rasterio_upath_writer
->>>>>>> fcc609a0
 
 from .geometry import PixelBounds, Projection
 
@@ -345,16 +342,9 @@
             profile["blockysize"] = self.block_size
 
         path.mkdir(parents=True, exist_ok=True)
-<<<<<<< HEAD
-        with (path / self.fname).open("wb") as f:
-            logger.info(f"Writing geotiff to {path / self.fname}")
-            with rasterio.open(f, "w", **profile) as dst:
-                dst.write(array)
-=======
         logger.info(f"Writing geotiff to {path / self.fname}")
         with open_rasterio_upath_writer(path / self.fname, **profile) as dst:
             dst.write(array)
->>>>>>> fcc609a0
 
     def decode_raster(
         self, path: UPath, bounds: PixelBounds
@@ -368,74 +358,6 @@
         Returns:
             the raster data, or None if no image content is found
         """
-<<<<<<< HEAD
-        with (path / self.fname).open("rb") as f:
-            with rasterio.open(f) as src:
-                transform = src.transform
-                x_resolution = transform.a
-                y_resolution = transform.e
-                offset = (
-                    int(transform.c / x_resolution),
-                    int(transform.f / y_resolution),
-                )
-                # bounds is in global pixel coordinates.
-                # We first convert that to pixels relative to top-left of the raster.
-                relative_bounds = [
-                    bounds[0] - offset[0],
-                    bounds[1] - offset[1],
-                    bounds[2] - offset[0],
-                    bounds[3] - offset[1],
-                ]
-
-                # Make sure the requested bounds intersects the raster, otherwise the
-                # windowed read may fail.
-                # This is generally unexpected but can happen if we are loading a patch
-                # of a window that is close to the edge of the window, and when we
-                # downsample it for a lower resolution raster (negative zoom offset) it
-                # ends up being out of bounds.
-                if (
-                    relative_bounds[2] < 0
-                    or relative_bounds[3] < 0
-                    or relative_bounds[0] >= src.width
-                    or relative_bounds[1] >= src.height
-                ):
-                    logger.warning(
-                        "GeotiffRasterFormat.decode_raster got request for a window %s "
-                        + "outside the raster (transform=%s)",
-                        bounds,
-                        transform,
-                    )
-                    # Assume all of the bands have the same dtype, so just use first
-                    # one (src.dtypes is list of dtype per band).
-                    return np.zeros(
-                        (src.count, bounds[3] - bounds[1], bounds[2] - bounds[0]),
-                        dtype=src.dtypes[0],
-                    )
-
-                # Now get the actual pixels we will read, which must be contained in
-                # the GeoTIFF.
-                # Padding is (before_x, before_y, after_x, after_y) and will be used to
-                # pad the output back to the originally requested bounds.
-                padding = [0, 0, 0, 0]
-                if relative_bounds[0] < 0:
-                    padding[0] = -relative_bounds[0]
-                    relative_bounds[0] = 0
-                if relative_bounds[1] < 0:
-                    padding[1] = -relative_bounds[1]
-                    relative_bounds[1] = 0
-                if relative_bounds[2] > src.width:
-                    padding[2] = relative_bounds[2] - src.width
-                    relative_bounds[2] = src.width
-                if relative_bounds[3] > src.height:
-                    padding[3] = relative_bounds[3] - src.height
-                    relative_bounds[3] = src.height
-
-                window = rasterio.windows.Window(
-                    relative_bounds[0],
-                    relative_bounds[1],
-                    relative_bounds[2] - relative_bounds[0],
-                    relative_bounds[3] - relative_bounds[1],
-=======
         with open_rasterio_upath_reader(path / self.fname) as src:
             transform = src.transform
             x_resolution = transform.a
@@ -470,7 +392,6 @@
                     + "outside the raster (transform=%s)",
                     bounds,
                     transform,
->>>>>>> fcc609a0
                 )
                 # Assume all of the bands have the same dtype, so just use first
                 # one (src.dtypes is list of dtype per band).
