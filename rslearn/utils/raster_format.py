"""Abstract RasterFormat class."""

import json
from typing import Any, BinaryIO

import affine
import numpy as np
import numpy.typing as npt
import rasterio
from class_registry import ClassRegistry
from PIL import Image
from upath import UPath

from rslearn.config import RasterFormatConfig
from rslearn.const import TILE_SIZE
<<<<<<< HEAD
from rslearn.utils import logger
=======
from rslearn.log_utils import get_logger
>>>>>>> 595e8e41

from .geometry import PixelBounds, Projection

RasterFormats = ClassRegistry()
logger = get_logger(__name__)


class RasterFormat:
    """An abstract class for writing raster data.

    Implementations of RasterFormat should support reading and writing raster data in
    a UPath. Raster data is a CxHxW numpy array.
    """

    def encode_raster(
        self,
        path: UPath,
        projection: Projection,
        bounds: PixelBounds,
        array: npt.NDArray[Any],
    ) -> None:
        """Encodes raster data.

        Args:
            path: the directory to write to
            projection: the projection of the raster data
            bounds: the bounds of the raster data in the projection
            array: the raster data
        """
        raise NotImplementedError

    def decode_raster(
        self, path: UPath, bounds: PixelBounds
    ) -> npt.NDArray[Any] | None:
        """Decodes raster data.

        Args:
            path: the directory to read from
            bounds: the bounds of the raster to read

        Returns:
            the raster data, or None if no image content is found
        """
        raise NotImplementedError


@RasterFormats.register("image_tile")
class ImageTileRasterFormat(RasterFormat):
    """A RasterFormat that stores data in image tiles corresponding to grid cells.

    A tile size defines the grid size in pixels. One file is created for each grid cell
    that the raster intersects. The image format is configurable. The images are named
    by their (possibly negative) column and row along the grid.
    """

    def __init__(self, format: str, tile_size: int = TILE_SIZE):
        """Initialize a new ImageTileRasterFormat instance.

        Args:
            format: one of "geotiff", "png", "jpeg"
            tile_size: the tile size (grid size in pixels)
        """
        self.format = format
        self.tile_size = tile_size

    def encode_tile(
        self,
        f: BinaryIO,
        projection: Projection,
        bounds: PixelBounds,
        array: npt.NDArray[Any],
    ) -> None:
        """Encodes a single tile to a file.

        Args:
            f: the file object to write to
            projection: the projection (used for GeoTIFF metadata)
            bounds: the bounds in the projection (used for GeoTIFF metadata)
            array: the raster data at this tile
        """
        if self.format in ["png", "jpeg"]:
            array = array.transpose(1, 2, 0)
            if array.shape[2] == 1:
                array = array[:, :, 0]
            Image.fromarray(array).save(f, format=self.format.upper())

        elif self.format == "geotiff":
            crs = projection.crs
            transform = affine.Affine(
                projection.x_resolution,
                0,
                bounds[0] * projection.x_resolution,
                0,
                projection.y_resolution,
                bounds[1] * projection.y_resolution,
            )
            profile = {
                "driver": "GTiff",
                "compress": "lzw",
                "width": array.shape[2],
                "height": array.shape[1],
                "count": array.shape[0],
                "dtype": array.dtype.name,
                "crs": crs,
                "transform": transform,
            }
            with rasterio.open(f, "w", **profile) as dst:
                dst.write(array)

    def decode_tile(self, f: BinaryIO) -> npt.NDArray[Any]:
        """Decodes a single tile from a file.

        Args:
            f: the file object to read from
        """
        if self.format in ["png", "jpeg"]:
            array = np.array(Image.open(f, formats=[self.format.upper()]))
            if len(array.shape) == 2:
                array = array[:, :, None]
            return array.transpose(2, 0, 1)

        elif self.format == "geotiff":
            with rasterio.open(f) as src:
                return src.read()

    def encode_raster(
        self,
        path: UPath,
        projection: Projection,
        bounds: PixelBounds,
        array: npt.NDArray[Any],
    ) -> None:
        """Encodes raster data.

        Args:
            path: the directory to write to
            projection: the projection of the raster data
            bounds: the bounds of the raster data in the projection
            array: the raster data (must be CHW)
        """
        start_tile = (bounds[0] // self.tile_size, bounds[1] // self.tile_size)
        end_tile = (bounds[2] // self.tile_size + 1, bounds[3] // self.tile_size + 1)
        extension = self.get_extension()

        # Pad the array so its corners are aligned with the tile grid.
        padding = (
            bounds[0] - start_tile[0] * self.tile_size,
            bounds[1] - start_tile[1] * self.tile_size,
            end_tile[0] * self.tile_size - bounds[2],
            end_tile[1] * self.tile_size - bounds[3],
        )
        array = np.pad(
            array, ((0, 0), (padding[1], padding[3]), (padding[0], padding[2]))
        )

        path.mkdir(parents=True, exist_ok=True)
        for col in range(start_tile[0], end_tile[0]):
            for row in range(start_tile[1], end_tile[1]):
                i = col - start_tile[0]
                j = row - start_tile[1]
                cur_array = array[
                    :,
                    j * self.tile_size : (j + 1) * self.tile_size,
                    i * self.tile_size : (i + 1) * self.tile_size,
                ]
                if np.count_nonzero(cur_array) == 0:
                    continue
                cur_bounds = (
                    col * self.tile_size,
                    row * self.tile_size,
                    (col + 1) * self.tile_size,
                    (row + 1) * self.tile_size,
                )
                fname = path / f"{col}_{row}.{extension}"
                with fname.open("wb") as f:
                    self.encode_tile(f, projection, cur_bounds, cur_array)

    def decode_raster(
        self, path: UPath, bounds: PixelBounds
    ) -> npt.NDArray[Any] | None:
        """Decodes raster data.

        Args:
            path: the directory to read from
            bounds: the bounds of the raster to read

        Returns:
            the raster data, or None if no image content is found
        """
        extension = self.get_extension()

        # Load tiles one at a time.
        start_tile = (bounds[0] // self.tile_size, bounds[1] // self.tile_size)
        end_tile = (
            (bounds[2] - 1) // self.tile_size + 1,
            (bounds[3] - 1) // self.tile_size + 1,
        )
        dst = None
        for col in range(start_tile[0], end_tile[0]):
            for row in range(start_tile[1], end_tile[1]):
                fname = path / f"{col}_{row}.{extension}"
                if not fname.exists():
                    continue
                with fname.open("rb") as f:
                    src = self.decode_tile(f)

                if dst is None:
                    dst = np.zeros(
                        (src.shape[0], bounds[3] - bounds[1], bounds[2] - bounds[0]),
                        dtype=src.dtype,
                    )

                cur_col_off = col * self.tile_size
                cur_row_off = row * self.tile_size

                src_col_offset = max(bounds[0] - cur_col_off, 0)
                src_row_offset = max(bounds[1] - cur_row_off, 0)
                dst_col_offset = max(cur_col_off - bounds[0], 0)
                dst_row_offset = max(cur_row_off - bounds[1], 0)
                col_overlap = min(
                    src.shape[2] - src_col_offset, dst.shape[2] - dst_col_offset
                )
                row_overlap = min(
                    src.shape[1] - src_row_offset, dst.shape[1] - dst_row_offset
                )
                dst[
                    :,
                    dst_row_offset : dst_row_offset + row_overlap,
                    dst_col_offset : dst_col_offset + col_overlap,
                ] = src[
                    :,
                    src_row_offset : src_row_offset + row_overlap,
                    src_col_offset : src_col_offset + col_overlap,
                ]
        return dst

    def get_extension(self) -> str:
        """Returns the extension to use based on the configured image format."""
        if self.format == "png":
            return "png"
        elif self.format == "jpeg":
            return "jpg"
        elif self.format == "geotiff":
            return "tif"
        raise ValueError(f"unknown image format {self.format}")

    @staticmethod
    def from_config(name: str, config: dict[str, Any]) -> "ImageTileRasterFormat":
        """Create a ImageTileRasterFormat from a config dict.

        Args:
            name: the name of this format
            config: the config dict
        """
        return ImageTileRasterFormat(
            format=config.get("format", "geotiff"),
            tile_size=config.get("tile_size", 512),
        )


@RasterFormats.register("geotiff")
class GeotiffRasterFormat(RasterFormat):
    """A raster format that uses one big, tiled GeoTIFF with small block size."""

    fname = "geotiff.tif"

    def __init__(self, block_size: int = TILE_SIZE, always_enable_tiling: bool = False):
        """Initializes a GeotiffRasterFormat.

        Args:
            block_size: the block size to use in the output GeoTIFF
            always_enable_tiling: whether to always enable tiling when creating
                GeoTIFFs. The default is False so that tiling is only used if the size
                of the GeoTIFF exceeds the block_size on either dimension. If True,
                then tiling is always enabled (cloud-optimized GeoTIFF).
        """
        self.block_size = block_size
        self.always_enable_tiling = always_enable_tiling

    def encode_raster(
        self,
        path: UPath,
        projection: Projection,
        bounds: PixelBounds,
        array: npt.NDArray[Any],
    ) -> None:
        """Encodes raster data.

        Args:
            path: the directory to write to
            projection: the projection of the raster data
            bounds: the bounds of the raster data in the projection
            array: the raster data
        """
        crs = projection.crs
        transform = affine.Affine(
            projection.x_resolution,
            0,
            bounds[0] * projection.x_resolution,
            0,
            projection.y_resolution,
            bounds[1] * projection.y_resolution,
        )
        profile = {
            "driver": "GTiff",
            "compress": "lzw",
            "width": array.shape[2],
            "height": array.shape[1],
            "count": array.shape[0],
            "dtype": array.dtype.name,
            "crs": crs,
            "transform": transform,
            # Configure rasterio to use BIGTIFF when needed to write large files.
            # Without BIGTIFF it is up to 4 GB and trying to write larger files would
            # result in an error.
            "BIGTIFF": "IF_SAFER",
        }
        if (
            array.shape[2] > self.block_size
            or array.shape[1] > self.block_size
            or self.always_enable_tiling
        ):
            profile["tiled"] = True
            profile["blockxsize"] = self.block_size
            profile["blockysize"] = self.block_size

        path.mkdir(parents=True, exist_ok=True)
        with (path / self.fname).open("wb") as f:
            logger.info(f"Writing geotiff to {path / self.fname}")
            with rasterio.open(f, "w", **profile) as dst:
                dst.write(array)

    def decode_raster(
        self, path: UPath, bounds: PixelBounds
    ) -> npt.NDArray[Any] | None:
        """Decodes raster data.

        Args:
            path: the directory to read from
            bounds: the bounds of the raster to read

        Returns:
            the raster data, or None if no image content is found
        """
        with (path / self.fname).open("rb") as f:
            with rasterio.open(f) as src:
                transform = src.transform
                x_resolution = transform.a
                y_resolution = transform.e
                offset = (
                    int(transform.c / x_resolution),
                    int(transform.f / y_resolution),
                )
                # bounds is in global pixel coordinates.
                # We first convert that to pixels relative to top-left of the raster.
                relative_bounds = [
                    bounds[0] - offset[0],
                    bounds[1] - offset[1],
                    bounds[2] - offset[0],
                    bounds[3] - offset[1],
                ]

                # Make sure the requested bounds intersects the raster, otherwise the
                # windowed read may fail.
                # This is generally unexpected but can happen if we are loading a patch
                # of a window that is close to the edge of the window, and when we
                # downsample it for a lower resolution raster (negative zoom offset) it
                # ends up being out of bounds.
                if (
                    relative_bounds[2] < 0
                    or relative_bounds[3] < 0
                    or relative_bounds[0] >= src.width
                    or relative_bounds[1] >= src.height
                ):
                    logger.warning(
                        "GeotiffRasterFormat.decode_raster got request for a window %s "
                        + "outside the raster (transform=%s)",
                        bounds,
                        transform,
                    )
                    # Assume all of the bands have the same dtype, so just use first
                    # one (src.dtypes is list of dtype per band).
                    return np.zeros(
                        (src.count, bounds[3] - bounds[1], bounds[2] - bounds[0]),
                        dtype=src.dtypes[0],
                    )

                # Now get the actual pixels we will read, which must be contained in
                # the GeoTIFF.
                # Padding is (before_x, before_y, after_x, after_y) and will be used to
                # pad the output back to the originally requested bounds.
                padding = [0, 0, 0, 0]
                if relative_bounds[0] < 0:
                    padding[0] = -relative_bounds[0]
                    relative_bounds[0] = 0
                if relative_bounds[1] < 0:
                    padding[1] = -relative_bounds[1]
                    relative_bounds[1] = 0
                if relative_bounds[2] > src.width:
                    padding[2] = relative_bounds[2] - src.width
                    relative_bounds[2] = src.width
                if relative_bounds[3] > src.height:
                    padding[3] = relative_bounds[3] - src.height
                    relative_bounds[3] = src.height

                window = rasterio.windows.Window(
                    relative_bounds[0],
                    relative_bounds[1],
                    relative_bounds[2] - relative_bounds[0],
                    relative_bounds[3] - relative_bounds[1],
                )
                array = src.read(window=window)
                array = np.pad(
                    array, ((0, 0), (padding[1], padding[3]), (padding[0], padding[2]))
                )
                return array

    def get_raster_bounds(self, path: UPath) -> PixelBounds:
        """Returns the bounds of the stored raster.

        Args:
            path: the directory where the raster data was written

        Returns:
            the PixelBounds of the raster
        """
        with (path / self.fname).open("rb") as f:
            with rasterio.open(f) as src:
                transform = src.transform
                x_resolution = transform.a
                y_resolution = transform.e
                offset = (
                    int(transform.c / x_resolution),
                    int(transform.f / y_resolution),
                )
                return (
                    offset[0],
                    offset[1],
                    offset[0] + src.width,
                    offset[1] + src.height,
                )

    @staticmethod
    def from_config(name: str, config: dict[str, Any]) -> "GeotiffRasterFormat":
        """Create a GeotiffRasterFormat from a config dict.

        Args:
            name: the name of this format
            config: the config dict

        Returns:
            the GeotiffRasterFormat
        """
        kwargs = {}
        if "block_size" in config:
            kwargs["block_size"] = config["block_size"]
        if "always_enable_tiling" in config:
            kwargs["always_enable_tiling"] = config["always_enable_tiling"]
        return GeotiffRasterFormat(**kwargs)


@RasterFormats.register("single_image")
class SingleImageRasterFormat(RasterFormat):
    """A raster format that produces a single image called image.png/jpg.

    Primarily for ease-of-use with external tools that don't support georeferenced
    images and would rather have everything in pixel coordinate system.
    """

    def __init__(self, format: str = "png"):
        """Initialize a SingleImageRasterFormat.

        Args:
            format: the format, either png or jpeg
        """
        self.format = format

    def get_extension(self) -> str:
        """Get the filename extension to use when storing the image.

        Returns:
            the string filename extension, e.g. png or jpg
        """
        if self.format == "png":
            return "png"
        elif self.format == "jpeg":
            return "jpg"
        raise ValueError(f"unknown image format {self.format}")

    def encode_raster(
        self,
        path: UPath,
        projection: Projection,
        bounds: PixelBounds,
        array: npt.NDArray[Any],
    ) -> None:
        """Encodes raster data.

        Args:
            path: the directory to write to
            projection: the projection of the raster data
            bounds: the bounds of the raster data in the projection
            array: the raster data
        """
        path.mkdir(parents=True, exist_ok=True)
        fname = path / ("image." + self.get_extension())
        with fname.open("wb") as f:
            array = array.transpose(1, 2, 0)
            if array.shape[2] == 1:
                array = array[:, :, 0]
            Image.fromarray(array).save(f, format=self.format.upper())
        with (path / "metadata.json").open("w") as f:
            json.dump(
                {
                    "bounds": bounds,
                },
                f,
            )

    def decode_raster(
        self, path: UPath, bounds: PixelBounds
    ) -> npt.NDArray[Any] | None:
        """Decodes raster data.

        Args:
            path: the directory to read from
            bounds: the bounds of the raster to read

        Returns:
            the raster data, or None if no image content is found
        """
        image_fname = path / ("image." + self.get_extension())
        metadata_fname = path / "metadata.json"
        if metadata_fname.exists():
            with metadata_fname.open() as f:
                image_bounds = json.load(f)["bounds"]
        else:
            # Backwards compatibility -- assume that requested bounds matches the window bounds.
            image_bounds = bounds

        with image_fname.open("rb") as f:
            array = np.array(Image.open(f, formats=[self.format.upper()]))

        if len(array.shape) == 2:
            array = array[:, :, None]
        array = array.transpose(2, 0, 1)

        if bounds == image_bounds:
            return array

        # Need to extract relevant portion of image.
        dst = np.zeros(
            (array.shape[0], bounds[3] - bounds[1], bounds[2] - bounds[0]),
            dtype=array.dtype,
        )
        src_col_offset = max(bounds[0] - image_bounds[0], 0)
        src_row_offset = max(bounds[1] - image_bounds[1], 0)
        dst_col_offset = max(image_bounds[0] - bounds[0], 0)
        dst_row_offset = max(image_bounds[1] - bounds[1], 0)
        col_overlap = min(
            array.shape[2] - src_col_offset, dst.shape[2] - dst_col_offset
        )
        row_overlap = min(
            array.shape[1] - src_row_offset, dst.shape[1] - dst_row_offset
        )
        dst[
            :,
            dst_row_offset : dst_row_offset + row_overlap,
            dst_col_offset : dst_col_offset + col_overlap,
        ] = array[
            :,
            src_row_offset : src_row_offset + row_overlap,
            src_col_offset : src_col_offset + col_overlap,
        ]
        return dst

    @staticmethod
    def from_config(name: str, config: dict[str, Any]) -> "SingleImageRasterFormat":
        """Create a SingleImageRasterFormat from a config dict.

        Args:
            name: the name of this format
            config: the config dict

        Returns:
            the SingleImageRasterFormat
        """
        kwargs = {}
        if "format" in config:
            kwargs["format"] = config["format"]
        return SingleImageRasterFormat(**kwargs)


def load_raster_format(config: RasterFormatConfig) -> RasterFormat:
    """Loads a RasterFormat from a RasterFormatConfig.

    Args:
        config: the RasterFormatConfig configuration object specifying the
            RasterFormat.

    Returns:
        the loaded RasterFormat implementation
    """
    cls = RasterFormats.get_class(config.name)
    return cls.from_config(config.name, config.config_dict)<|MERGE_RESOLUTION|>--- conflicted
+++ resolved
@@ -13,11 +13,7 @@
 
 from rslearn.config import RasterFormatConfig
 from rslearn.const import TILE_SIZE
-<<<<<<< HEAD
-from rslearn.utils import logger
-=======
 from rslearn.log_utils import get_logger
->>>>>>> 595e8e41
 
 from .geometry import PixelBounds, Projection
 
