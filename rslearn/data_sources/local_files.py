--- conflicted
+++ resolved
@@ -13,11 +13,7 @@
 import rslearn.data_sources.utils
 from rslearn.config import LayerConfig, LayerType, RasterLayerConfig, VectorLayerConfig
 from rslearn.const import SHAPEFILE_AUX_EXTENSIONS
-<<<<<<< HEAD
 from rslearn.tile_stores import TileStoreWithLayer
-=======
-from rslearn.tile_stores import LayerMetadata, PrefixedTileStore, TileStore
->>>>>>> 691ebcf6
 from rslearn.utils import Feature, Projection, STGeometry
 from rslearn.utils.fsspec import get_upath_local, join_upath, open_rasterio_upath_reader
 
@@ -348,11 +344,8 @@
         with get_upath_local(path, extra_paths=aux_files) as local_fname:
             with fiona.open(local_fname) as src:
                 crs = CRS.from_wkt(src.crs.to_wkt())
-<<<<<<< HEAD
-=======
                 # Normal GeoJSON should have coordinates in CRS coordinates, i.e. it
                 # should be 1 projection unit/pixel.
->>>>>>> 691ebcf6
                 projection = Projection(crs, 1, 1)
 
                 features = []
