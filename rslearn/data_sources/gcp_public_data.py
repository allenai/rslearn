--- conflicted
+++ resolved
@@ -577,11 +577,7 @@
             geometries: a list of geometries needed for each item
         """
         for item in items:
-<<<<<<< HEAD
-            for suffix, band_names in self.bands:
-=======
             for suffix, band_names in self.BANDS:
->>>>>>> 8c151605
                 if not is_raster_needed(band_names, self.config.band_sets):
                     continue
                 if tile_store.is_raster_ready(item.name, band_names):
@@ -590,7 +586,6 @@
                 with tempfile.TemporaryDirectory() as tmp_dir:
                     fname = os.path.join(tmp_dir, suffix)
                     blob = self.bucket.blob(item.blob_prefix + suffix)
-<<<<<<< HEAD
                     logger.info(
                         "gcp_public_data start downloading %s",
                         item.blob_prefix + suffix,
@@ -600,9 +595,6 @@
                         "gcp_public_data done downloading %s, now ingesting into tile store",
                         item.blob_prefix + suffix,
                     )
-=======
-                    blob.download_to_filename(fname)
->>>>>>> 8c151605
 
                     # Harmonize values if needed.
                     # TCI does not need harmonization.
@@ -626,13 +618,9 @@
                     else:
                         tile_store.write_raster_file(
                             item.name, band_names, UPath(fname)
-<<<<<<< HEAD
                         )
 
                 logger.info(
                     "gcp_public_data done ingesting into tile store %s",
                     item.blob_prefix + suffix,
-                )
-=======
-                        )
->>>>>>> 8c151605
+                )