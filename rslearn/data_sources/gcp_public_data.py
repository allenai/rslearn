"""Data source for raster data on public Cloud Storage buckets."""

import io
import json
import os
import random
import tempfile
import xml.etree.ElementTree as ET
from collections.abc import Generator
from datetime import datetime, timedelta
from typing import Any, BinaryIO

import dateutil.parser
import pytimeparse
import rasterio
import shapely
import tqdm
from google.cloud import bigquery, storage
from upath import UPath

from rslearn.config import QueryConfig, RasterLayerConfig
from rslearn.const import WGS84_PROJECTION
from rslearn.data_sources import DataSource, Item
from rslearn.data_sources.raster_source import is_raster_needed
from rslearn.data_sources.utils import match_candidate_items_to_window
from rslearn.log_utils import get_logger
<<<<<<< HEAD
from rslearn.tile_stores import TileStoreWithLayer
=======
from rslearn.tile_stores import PrefixedTileStore, TileStore
>>>>>>> 8f66553d
from rslearn.utils.fsspec import join_upath, open_atomic
from rslearn.utils.geometry import STGeometry, flatten_shape, split_at_prime_meridian
from rslearn.utils.raster_format import get_raster_projection_and_bounds

from .copernicus import get_harmonize_callback, get_sentinel2_tiles

logger = get_logger(__name__)

logger = get_logger(__name__)


# TODO: this is a copy of the Sentinel2Item class in aws_open_data.py
class Sentinel2Item(Item):
    """An item in the Sentinel2 data source."""

    def __init__(
        self, name: str, geometry: STGeometry, blob_prefix: str, cloud_cover: float
    ):
        """Creates a new Sentinel2Item.

        Args:
            name: unique name of the item
            geometry: the spatial and temporal extent of the item
            blob_prefix: blob path prefix for the images
            cloud_cover: cloud cover percentage between 0-100
        """
        super().__init__(name, geometry)
        self.blob_prefix = blob_prefix
        self.cloud_cover = cloud_cover

    def serialize(self) -> dict[str, Any]:
        """Serializes the item to a JSON-encodable dictionary."""
        d = super().serialize()
        d["blob_prefix"] = self.blob_prefix
        d["cloud_cover"] = self.cloud_cover
        return d

    @staticmethod
    def deserialize(d: dict[str, Any]) -> "Sentinel2Item":
        """Deserializes an item from a JSON-decoded dictionary."""
        item = super(Sentinel2Item, Sentinel2Item).deserialize(d)
        return Sentinel2Item(
            name=item.name,
            geometry=item.geometry,
            blob_prefix=d["blob_prefix"],
            cloud_cover=d["cloud_cover"],
        )


# TODO: Distinguish between AWS and GCP data sources in class names.
class Sentinel2(DataSource):
    """A data source for Sentinel-2 data on Google Cloud Storage.

    Sentinel-2 imagery is available on Google Cloud Storage as part of the Google
    Public Cloud Data Program. The images are added with a 1-2 day latency after
    becoming available on Copernicus.

    See https://cloud.google.com/storage/docs/public-datasets/sentinel-2 for details.

    The bucket is public and free so no credentials are needed.
    """

    bucket_name = "gcp-public-data-sentinel-2"

    # Name of BigQuery table containing index of Sentinel-2 scenes in the bucket.
    table_name = "bigquery-public-data.cloud_storage_geo_index.sentinel_2_index"

    bands = [
        ("B01.jp2", ["B01"]),
        ("B02.jp2", ["B02"]),
        ("B03.jp2", ["B03"]),
        ("B04.jp2", ["B04"]),
        ("B05.jp2", ["B05"]),
        ("B06.jp2", ["B06"]),
        ("B07.jp2", ["B07"]),
        ("B08.jp2", ["B08"]),
        ("B09.jp2", ["B09"]),
        ("B10.jp2", ["B10"]),
        ("B11.jp2", ["B11"]),
        ("B12.jp2", ["B12"]),
        ("B8A.jp2", ["B8A"]),
        ("TCI.jp2", ["R", "G", "B"]),
    ]

    def __init__(
        self,
        config: RasterLayerConfig,
        index_cache_dir: UPath,
        max_time_delta: timedelta = timedelta(days=30),
        sort_by: str | None = None,
        use_rtree_index: bool = True,
        harmonize: bool = False,
        rtree_time_range: tuple[datetime, datetime] | None = None,
        rtree_cache_dir: UPath | None = None,
    ):
        """Initialize a new Sentinel2 instance.

        Args:
            config: the LayerConfig of the layer containing this data source.
            index_cache_dir: local directory to cache the index contents, as well as
                individual product metadata files.
            max_time_delta: maximum time before a query start time or after a
                query end time to look for products. This is required due to the large
                number of available products, and defaults to 30 days.
            sort_by: can be "cloud_cover", default arbitrary order; only has effect for
                SpaceMode.WITHIN.
            use_rtree_index: whether to create an rtree index to enable faster lookups
                (default true)
            harmonize: harmonize pixel values across different processing baselines,
                see https://developers.google.com/earth-engine/datasets/catalog/COPERNICUS_S2_SR_HARMONIZED
            rtree_time_range: only populate the rtree index with scenes within this
                time range
            rtree_cache_dir: by default, if use_rtree_index is enabled, the rtree is
                stored in index_cache_dir (where product XML files are also stored). If
                rtree_cache_dir is set, then the rtree is stored here instead (so
                index_cache_dir is only used to cache product XML files).
        """
        self.config = config
        self.index_cache_dir = index_cache_dir
        self.max_time_delta = max_time_delta
        self.sort_by = sort_by
        self.harmonize = harmonize

        self.index_cache_dir.mkdir(parents=True, exist_ok=True)

        self.bucket = storage.Client().bucket(self.bucket_name)
        self.rtree_index: Any | None = None
        if use_rtree_index:
            from rslearn.utils.rtree_index import RtreeIndex, get_cached_rtree

            if rtree_cache_dir is None:
                rtree_cache_dir = self.index_cache_dir
            rtree_cache_dir.mkdir(parents=True, exist_ok=True)

            def build_fn(index: RtreeIndex) -> None:
                """Build the RtreeIndex from items in the data source."""
                for item in self._read_index(
                    desc="Building rtree index", time_range=rtree_time_range
                ):
                    for shp in flatten_shape(item.geometry.shp):
                        index.insert(shp.bounds, json.dumps(item.serialize()))

            self.rtree_index = get_cached_rtree(rtree_cache_dir, build_fn)

    @staticmethod
    def from_config(config: RasterLayerConfig, ds_path: UPath) -> "Sentinel2":
        """Creates a new Sentinel2 instance from a configuration dictionary."""
        if config.data_source is None:
            raise ValueError("config.data_source is required")
        d = config.data_source.config_dict
        kwargs = dict(
            config=config,
            index_cache_dir=join_upath(ds_path, d["index_cache_dir"]),
        )

        if "max_time_delta" in d:
            kwargs["max_time_delta"] = timedelta(
                seconds=pytimeparse.parse(d["max_time_delta"])
            )

        if "rtree_time_range" in d:
            kwargs["rtree_time_range"] = (
                datetime.fromisoformat(d["rtree_time_range"][0]),
                datetime.fromisoformat(d["rtree_time_range"][1]),
            )

        if "rtree_cache_dir" in d:
            kwargs["rtree_cache_dir"] = join_upath(ds_path, d["rtree_cache_dir"])

        simple_optionals = ["sort_by", "use_rtree_index", "harmonize"]
        for k in simple_optionals:
            if k in d:
                kwargs[k] = d[k]

        return Sentinel2(**kwargs)

    def _read_index(
        self, desc: str, time_range: tuple[datetime, datetime] | None = None
    ) -> Generator[Sentinel2Item, None, None]:
        """Read Sentinel-2 scenes from BigQuery table.

        The table only contains the bounding box of each image and not the exact
        geometry, which can be retrieved from individual product metadata
        (MTD_MSIL1C.xml) files.

        Args:
            desc: description to include with tqdm progress bar.
            time_range: optional time_range to restrict the reading.
        """
        query_str = f"""
            SELECT  source_url, base_url, product_id, sensing_time, granule_id,
                    east_lon, south_lat, west_lon, north_lat, cloud_cover
            FROM    `{self.table_name}`
        """
        if time_range is not None:
            query_str += f"""
                WHERE sensing_time >= "{time_range[0]}" AND sensing_time <= "{time_range[1]}"
            """

        client = bigquery.Client()
        result = client.query(query_str)

        for row in tqdm.tqdm(result, desc=desc):
            # Some entries have source_url correct and others have base_url correct.
            # If base_url is correct, then it seems the source_url always ends in
            # index.csv.gz.
            if row["source_url"] and not row["source_url"].endswith("index.csv.gz"):
                base_url = row["source_url"].split("gs://gcp-public-data-sentinel-2/")[
                    1
                ]
            else:
                assert row["base_url"] is not None and row["base_url"] != ""
                base_url = row["base_url"].split("gs://gcp-public-data-sentinel-2/")[1]

            product_id = row["product_id"]
            product_id_parts = product_id.split("_")
            if len(product_id_parts) < 7:
                continue
            product_type = product_id_parts[1]
            if product_type != "MSIL1C":
                continue
            time_str = product_id_parts[2]
            tile_id = product_id_parts[5]
            assert tile_id[0] == "T"

            granule_id = row["granule_id"]

            blob_prefix = (
                f"{base_url}/GRANULE/{granule_id}/IMG_DATA/{tile_id}_{time_str}_"
            )

            # Extract the spatial and temporal bounds of the image.
            bounds = (
                float(row["east_lon"]),
                float(row["south_lat"]),
                float(row["west_lon"]),
                float(row["north_lat"]),
            )
            shp = shapely.box(*bounds)
            sensing_time = row["sensing_time"]
            geometry = STGeometry(WGS84_PROJECTION, shp, (sensing_time, sensing_time))
            geometry = split_at_prime_meridian(geometry)

            cloud_cover = float(row["cloud_cover"])

            yield Sentinel2Item(product_id, geometry, blob_prefix, cloud_cover)

    def _get_xml_by_name(self, name: str) -> ET.ElementTree:
        """Gets the metadata XML of an item by its name.

        Args:
            name: the name of the item

        Returns:
            the parsed XML ElementTree
        """
        parts = name.split("_")
        assert len(parts[5]) == 6
        assert parts[5][0] == "T"
        cell_id = parts[5][1:]
        base_url = f"tiles/{cell_id[0:2]}/{cell_id[2:3]}/{cell_id[3:5]}/{name}.SAFE/"

        cache_xml_fname = self.index_cache_dir / (name + ".xml")
        if not cache_xml_fname.exists():
            metadata_blob_path = base_url + "MTD_MSIL1C.xml"
            blob = self.bucket.blob(metadata_blob_path)
            with open_atomic(cache_xml_fname, "wb") as f:
                blob.download_to_file(f)

        with cache_xml_fname.open("rb") as f:
            return ET.parse(f)

    def get_item_by_name(self, name: str) -> Sentinel2Item:
        """Gets an item by name.

        Reads the individual product metadata file (MTD_MSIL1C.xml) to get both the
        expected blob path where images are stored as well as the detailed geometry of
        the product (not just the bounding box).

        Args:
            name: the name of the item to get

        Returns:
            the item object
        """
        parts = name.split("_")
        assert len(parts[5]) == 6
        assert parts[5][0] == "T"
        cell_id = parts[5][1:]
        base_url = f"tiles/{cell_id[0:2]}/{cell_id[2:3]}/{cell_id[3:5]}/{name}.SAFE/"

        tree = self._get_xml_by_name(name)

        # The EXT_POS_LIST tag has flat list of polygon coordinates.
        elements = list(tree.iter("EXT_POS_LIST"))
        assert len(elements) == 1
        if elements[0].text is None:
            raise ValueError(f"EXT_POS_LIST is empty for {name}")
        coords_text = elements[0].text.strip().split(" ")
        # Convert flat list of lat1 lon1 lat2 lon2 ...
        # into (lon1, lat1), (lon2, lat2), ...
        # Then we can get the shapely geometry.
        coords = [
            [float(coords_text[i + 1]), float(coords_text[i])]
            for i in range(0, len(coords_text), 2)
        ]
        shp = shapely.Polygon(coords)

        # Get blob prefix which is a subfolder of the base_url
        elements = list(tree.iter("IMAGE_FILE"))
        elements = [
            el for el in elements if el.text is not None and el.text.endswith("_B01")
        ]
        assert len(elements) == 1
        if elements[0].text is None:
            raise ValueError(f"IMAGE_FILE is empty for {name}")
        blob_prefix = base_url + elements[0].text.split("B01")[0]

        elements = list(tree.iter("PRODUCT_START_TIME"))
        assert len(elements) == 1
        if elements[0].text is None:
            raise ValueError(f"PRODUCT_START_TIME is empty for {name}")
        start_time = dateutil.parser.isoparse(elements[0].text)

        elements = list(tree.iter("Cloud_Coverage_Assessment"))
        assert len(elements) == 1
        if elements[0].text is None:
            raise ValueError(f"Cloud_Coverage_Assessment is empty for {name}")
        cloud_cover = float(elements[0].text)

        geometry = STGeometry(WGS84_PROJECTION, shp, (start_time, start_time))
        geometry = split_at_prime_meridian(geometry)

        return Sentinel2Item(
            name,
            geometry,
            blob_prefix,
            cloud_cover,
        )

    def _read_products(
        self, needed_cell_years: set[tuple[str, int]]
    ) -> Generator[Sentinel2Item, None, None]:
        """Read files and yield relevant Sentinel2Items.

        Args:
            needed_cell_years: set of (mgrs grid cell, year) where we need to search
                for images.
        """
        # Read the product infos in random order so in case there are multiple jobs
        # reading similar cells, they are more likely to work on different cells/years
        # in parallel.
        needed_cell_years_list = list(needed_cell_years)
        random.shuffle(needed_cell_years_list)

        for cell_id, year in tqdm.tqdm(
            needed_cell_years_list, desc="Reading product infos"
        ):
            assert len(cell_id) == 5
            cache_fname = self.index_cache_dir / f"{cell_id}_{year}.json"

            if not cache_fname.exists():
                cell_part1 = cell_id[0:2]
                cell_part2 = cell_id[2:3]
                cell_part3 = cell_id[3:5]

                items = []

                for product_prefix in ["S2A_MSIL1C", "S2B_MSIL1C"]:
                    cell_folder = f"tiles/{cell_part1}/{cell_part2}/{cell_part3}"
                    blob_prefix = f"{cell_folder}/{product_prefix}_{year}"
                    blobs = self.bucket.list_blobs(prefix=blob_prefix, delimiter="/")

                    # Need to consume the iterator to obtain folder names.
                    # See https://cloud.google.com/storage/docs/samples/storage-list-files-with-prefix#storage_list_files_with_prefix-python # noqa: E501
                    # Previously we checked for .SAFE_$folder$ blobs here, but those do
                    # not exist for some years like 2017.
                    for _ in blobs:
                        pass

                    for prefix in blobs.prefixes:
                        folder_name = prefix.split("/")[-2]
                        expected_suffix = ".SAFE"
                        assert folder_name.endswith(expected_suffix)
                        item_name = folder_name.split(expected_suffix)[0]

                        # Make sure metadata XML blob exists, otherwise we won't be
                        # able to load the item.
<<<<<<< HEAD
=======
                        # (Sometimes there is a .SAFE folder but some files like the
                        # XML file are just missing for whatever reason.)
>>>>>>> 8f66553d
                        xml_blob_path = f"{cell_folder}/{folder_name}/MTD_MSIL1C.xml"
                        xml_blob = self.bucket.blob(xml_blob_path)
                        if not xml_blob.exists():
                            logger.warning(
                                "no metadata XML for Sentinel-2 folder %s at %s",
                                folder_name,
                                xml_blob_path,
                            )
                            continue

                        item = self.get_item_by_name(item_name)
                        items.append(item)

                with open_atomic(cache_fname, "w") as f:
                    json.dump([item.serialize() for item in items], f)

            else:
                with cache_fname.open() as f:
                    items = [Sentinel2Item.deserialize(d) for d in json.load(f)]

            for item in items:
                yield item

    def _get_candidate_items_index(
        self, wgs84_geometries: list[STGeometry]
    ) -> list[list[Sentinel2Item]]:
        """List relevant items using rtree index."""
        candidates: list[list[Sentinel2Item]] = [[] for _ in wgs84_geometries]
        for idx, geometry in enumerate(wgs84_geometries):
            time_range = None
            if geometry.time_range:
                time_range = (
                    geometry.time_range[0] - self.max_time_delta,
                    geometry.time_range[1] + self.max_time_delta,
                )
            if self.rtree_index is None:
                raise ValueError("rtree_index is required")
            encoded_items = self.rtree_index.query(geometry.shp.bounds)
            for encoded_item in encoded_items:
                item = Sentinel2Item.deserialize(json.loads(encoded_item))
                if not item.geometry.intersects_time_range(time_range):
                    continue
                if not item.geometry.shp.intersects(geometry.shp):
                    continue
                item = self.get_item_by_name(item.name)
                if not item.geometry.shp.intersects(geometry.shp):
                    continue
                candidates[idx].append(item)
        return candidates

    def _get_candidate_items_direct(
        self, wgs84_geometries: list[STGeometry]
    ) -> list[list[Sentinel2Item]]:
        """Use _read_products to list relevant items."""
        needed_cell_years = set()
        for wgs84_geometry in wgs84_geometries:
            if wgs84_geometry.time_range is None:
                raise ValueError(
                    "Sentinel2 on GCP requires geometry time ranges to be set"
                )
            for cell_id in get_sentinel2_tiles(wgs84_geometry, self.index_cache_dir):
                for year in range(
                    (wgs84_geometry.time_range[0] - self.max_time_delta).year,
                    (wgs84_geometry.time_range[1] + self.max_time_delta).year + 1,
                ):
                    needed_cell_years.add((cell_id, year))

        items_by_cell: dict[str, list[Sentinel2Item]] = {}
        for item in self._read_products(needed_cell_years):
            cell_id = "".join(item.blob_prefix.split("/")[1:4])
            assert len(cell_id) == 5
            if cell_id not in items_by_cell:
                items_by_cell[cell_id] = []
            items_by_cell[cell_id].append(item)

        candidates: list[list[Sentinel2Item]] = [[] for _ in wgs84_geometries]
        for idx, geometry in enumerate(wgs84_geometries):
            for cell_id in get_sentinel2_tiles(geometry, self.index_cache_dir):
                for item in items_by_cell.get(cell_id, []):
                    if not geometry.shp.intersects(item.geometry.shp):
                        continue
                    candidates[idx].append(item)

        return candidates

    def get_items(
        self, geometries: list[STGeometry], query_config: QueryConfig
    ) -> list[list[list[Sentinel2Item]]]:
        """Get a list of items in the data source intersecting the given geometries.

        Args:
            geometries: the spatiotemporal geometries
            query_config: the query configuration

        Returns:
            List of groups of items that should be retrieved for each geometry.
        """
        wgs84_geometries = [
            geometry.to_projection(WGS84_PROJECTION) for geometry in geometries
        ]

        if self.rtree_index:
            candidates = self._get_candidate_items_index(wgs84_geometries)
        else:
            candidates = self._get_candidate_items_direct(wgs84_geometries)

        groups = []
        for geometry, item_list in zip(wgs84_geometries, candidates):
            if self.sort_by == "cloud_cover":
                item_list.sort(key=lambda item: item.cloud_cover)
            elif self.sort_by is not None:
                raise ValueError(f"invalid sort_by setting ({self.sort_by})")
            cur_groups = match_candidate_items_to_window(
                geometry, item_list, query_config
            )
            groups.append(cur_groups)
        return groups

    def deserialize_item(self, serialized_item: Any) -> Sentinel2Item:
        """Deserializes an item from JSON-decoded data."""
        assert isinstance(serialized_item, dict)
        return Sentinel2Item.deserialize(serialized_item)

    def retrieve_item(
        self, item: Sentinel2Item
    ) -> Generator[tuple[str, BinaryIO], None, None]:
        """Retrieves the rasters corresponding to an item as file streams."""
        for suffix, _ in self.bands:
            blob_path = item.blob_prefix + suffix
            fname = blob_path.split("/")[-1]
            buf = io.BytesIO()
            blob = self.bucket.blob(item.blob_prefix + suffix)
            if not blob.exists():
                continue
            blob.download_to_file(buf)
            buf.seek(0)
            yield (fname, buf)

    def ingest(
        self,
        tile_store: TileStoreWithLayer,
        items: list[Sentinel2Item],
        geometries: list[list[STGeometry]],
    ) -> None:
        """Ingest items into the given tile store.

        Args:
            tile_store: the tile store to ingest into
            items: the items to ingest
            geometries: a list of geometries needed for each item
        """
        for item in items:
            for suffix, band_names in self.bands:
                if not is_raster_needed(band_names, self.config.band_sets):
                    continue
                if tile_store.is_raster_ready(item.name, band_names):
                    continue

                with tempfile.TemporaryDirectory() as tmp_dir:
                    fname = os.path.join(tmp_dir, suffix)
                    blob = self.bucket.blob(item.blob_prefix + suffix)
                    logger.info(
                        "gcp_public_data start downloading %s",
                        item.blob_prefix + suffix,
                    )
                    blob.download_to_filename(fname)
                    logger.info(
                        "gcp_public_data done downloading %s, now ingesting into tile store",
                        item.blob_prefix + suffix,
                    )

                    # Harmonize values if needed.
                    # TCI does not need harmonization.
                    harmonize_callback = None
                    if self.harmonize and suffix != "TCI.jp2":
                        harmonize_callback = get_harmonize_callback(
                            self._get_xml_by_name(item.name)
                        )

                    if harmonize_callback is not None:
                        # In this case we need to read the array, convert the pixel
                        # values, and pass modified array directly to the TileStore.
                        with rasterio.open(fname) as src:
                            array = src.read()
                            projection, bounds = get_raster_projection_and_bounds(src)
                        array = harmonize_callback(array)
                        tile_store.write_raster(
                            item.name, band_names, projection, bounds, array
                        )

                    else:
                        tile_store.write_raster_file(
                            item.name, band_names, UPath(fname)
                        )

                logger.info(
                    "gcp_public_data done ingesting into tile store %s",
                    item.blob_prefix + suffix,
                )<|MERGE_RESOLUTION|>--- conflicted
+++ resolved
@@ -24,18 +24,12 @@
 from rslearn.data_sources.raster_source import is_raster_needed
 from rslearn.data_sources.utils import match_candidate_items_to_window
 from rslearn.log_utils import get_logger
-<<<<<<< HEAD
 from rslearn.tile_stores import TileStoreWithLayer
-=======
-from rslearn.tile_stores import PrefixedTileStore, TileStore
->>>>>>> 8f66553d
 from rslearn.utils.fsspec import join_upath, open_atomic
 from rslearn.utils.geometry import STGeometry, flatten_shape, split_at_prime_meridian
 from rslearn.utils.raster_format import get_raster_projection_and_bounds
 
 from .copernicus import get_harmonize_callback, get_sentinel2_tiles
-
-logger = get_logger(__name__)
 
 logger = get_logger(__name__)
 
@@ -417,11 +411,8 @@
 
                         # Make sure metadata XML blob exists, otherwise we won't be
                         # able to load the item.
-<<<<<<< HEAD
-=======
                         # (Sometimes there is a .SAFE folder but some files like the
                         # XML file are just missing for whatever reason.)
->>>>>>> 8f66553d
                         xml_blob_path = f"{cell_folder}/{folder_name}/MTD_MSIL1C.xml"
                         xml_blob = self.bucket.blob(xml_blob_path)
                         if not xml_blob.exists():
