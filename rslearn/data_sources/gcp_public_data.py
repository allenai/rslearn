"""Data source for raster data on public Cloud Storage buckets."""

import io
import json
import os
import random
import tempfile
import xml.etree.ElementTree as ET
from collections.abc import Generator
from datetime import datetime, timedelta
from typing import Any, BinaryIO

import dateutil.parser
import pytimeparse
import rasterio
import shapely
import tqdm
from google.cloud import bigquery, storage
from upath import UPath

from rslearn.config import QueryConfig, RasterLayerConfig
from rslearn.const import WGS84_PROJECTION
from rslearn.data_sources import DataSource, Item
from rslearn.data_sources.raster_source import is_raster_needed
from rslearn.data_sources.utils import match_candidate_items_to_window
from rslearn.log_utils import get_logger
from rslearn.tile_stores import TileStoreWithLayer
from rslearn.utils.fsspec import join_upath, open_atomic
from rslearn.utils.geometry import STGeometry, flatten_shape, split_at_prime_meridian
from rslearn.utils.raster_format import get_raster_projection_and_bounds

from .copernicus import get_harmonize_callback, get_sentinel2_tiles

logger = get_logger(__name__)


# TODO: this is a copy of the Sentinel2Item class in aws_open_data.py
class Sentinel2Item(Item):
    """An item in the Sentinel2 data source."""

    def __init__(
        self, name: str, geometry: STGeometry, blob_prefix: str, cloud_cover: float
    ):
        """Creates a new Sentinel2Item.

        Args:
            name: unique name of the item
            geometry: the spatial and temporal extent of the item
            blob_prefix: blob path prefix for the images
            cloud_cover: cloud cover percentage between 0-100
        """
        super().__init__(name, geometry)
        self.blob_prefix = blob_prefix
        self.cloud_cover = cloud_cover

    def serialize(self) -> dict[str, Any]:
        """Serializes the item to a JSON-encodable dictionary."""
        d = super().serialize()
        d["blob_prefix"] = self.blob_prefix
        d["cloud_cover"] = self.cloud_cover
        return d

    @staticmethod
    def deserialize(d: dict[str, Any]) -> "Sentinel2Item":
        """Deserializes an item from a JSON-decoded dictionary."""
        item = super(Sentinel2Item, Sentinel2Item).deserialize(d)
        return Sentinel2Item(
            name=item.name,
            geometry=item.geometry,
            blob_prefix=d["blob_prefix"],
            cloud_cover=d["cloud_cover"],
        )


class CorruptItemException(Exception):
    """A Sentinel-2 scene is corrupted or otherwise unreadable for a known reason."""

    def __init__(self, message: str) -> None:
        """Create a new CorruptItemException.

        Args:
            message: error message.
        """
        self.message = message


<<<<<<< HEAD
=======
class MissingXMLException(Exception):
    """Exception for when an item's XML file does not exist in GCS.

    Some items that appear in the index on BigQuery, or that have a folder, lack an XML
    file, and so in those cases this exception can be ignored.
    """

    def __init__(self, item_name: str):
        """Create a new MissingXMLException.

        Args:
            item_name: the name of the item (Sentinel-2 scene) that is missing its XML
                file in the GCS bucket.
        """
        self.item_name = item_name


>>>>>>> 1b12ebae
# TODO: Distinguish between AWS and GCP data sources in class names.
class Sentinel2(DataSource):
    """A data source for Sentinel-2 data on Google Cloud Storage.

    Sentinel-2 imagery is available on Google Cloud Storage as part of the Google
    Public Cloud Data Program. The images are added with a 1-2 day latency after
    becoming available on Copernicus.

    See https://cloud.google.com/storage/docs/public-datasets/sentinel-2 for details.

    The bucket is public and free so no credentials are needed.
    """

    BUCKET_NAME = "gcp-public-data-sentinel-2"

    # Name of BigQuery table containing index of Sentinel-2 scenes in the bucket.
    TABLE_NAME = "bigquery-public-data.cloud_storage_geo_index.sentinel_2_index"

    BANDS = [
        ("B01.jp2", ["B01"]),
        ("B02.jp2", ["B02"]),
        ("B03.jp2", ["B03"]),
        ("B04.jp2", ["B04"]),
        ("B05.jp2", ["B05"]),
        ("B06.jp2", ["B06"]),
        ("B07.jp2", ["B07"]),
        ("B08.jp2", ["B08"]),
        ("B09.jp2", ["B09"]),
        ("B10.jp2", ["B10"]),
        ("B11.jp2", ["B11"]),
        ("B12.jp2", ["B12"]),
        ("B8A.jp2", ["B8A"]),
        ("TCI.jp2", ["R", "G", "B"]),
    ]

    def __init__(
        self,
        config: RasterLayerConfig,
        index_cache_dir: UPath,
        max_time_delta: timedelta = timedelta(days=30),
        sort_by: str | None = None,
        use_rtree_index: bool = True,
        harmonize: bool = False,
        rtree_time_range: tuple[datetime, datetime] | None = None,
        rtree_cache_dir: UPath | None = None,
    ):
        """Initialize a new Sentinel2 instance.

        Args:
            config: the LayerConfig of the layer containing this data source.
            index_cache_dir: local directory to cache the index contents, as well as
                individual product metadata files.
            max_time_delta: maximum time before a query start time or after a
                query end time to look for products. This is required due to the large
                number of available products, and defaults to 30 days.
            sort_by: can be "cloud_cover", default arbitrary order; only has effect for
                SpaceMode.WITHIN.
            use_rtree_index: whether to create an rtree index to enable faster lookups
                (default true). Note that the rtree is populated from a BigQuery table
                where Google maintains an index, and this requires GCP credentials to
                query; additionally, rtree creation can take several minutes/hours. Use
                use_rtree_index=False to avoid the need for credentials.
            harmonize: harmonize pixel values across different processing baselines,
                see https://developers.google.com/earth-engine/datasets/catalog/COPERNICUS_S2_SR_HARMONIZED
            rtree_time_range: only populate the rtree index with scenes within this
                time range. Restricting to a few months significantly speeds up rtree
                creation time.
            rtree_cache_dir: by default, if use_rtree_index is enabled, the rtree is
                stored in index_cache_dir (where product XML files are also stored). If
                rtree_cache_dir is set, then the rtree is stored here instead (so
                index_cache_dir is only used to cache product XML files).
        """
        self.config = config
        self.index_cache_dir = index_cache_dir
        self.max_time_delta = max_time_delta
        self.sort_by = sort_by
        self.harmonize = harmonize

        self.index_cache_dir.mkdir(parents=True, exist_ok=True)

        self.bucket = storage.Client.create_anonymous_client().bucket(self.BUCKET_NAME)
        self.rtree_index: Any | None = None
        if use_rtree_index:
            from rslearn.utils.rtree_index import RtreeIndex, get_cached_rtree

            if rtree_cache_dir is None:
                rtree_cache_dir = self.index_cache_dir
            rtree_cache_dir.mkdir(parents=True, exist_ok=True)

            def build_fn(index: RtreeIndex) -> None:
                """Build the RtreeIndex from items in the data source."""
                for item in self._read_index(
                    desc="Building rtree index", time_range=rtree_time_range
                ):
                    for shp in flatten_shape(item.geometry.shp):
                        index.insert(shp.bounds, json.dumps(item.serialize()))

            self.rtree_index = get_cached_rtree(rtree_cache_dir, build_fn)

    @staticmethod
    def from_config(config: RasterLayerConfig, ds_path: UPath) -> "Sentinel2":
        """Creates a new Sentinel2 instance from a configuration dictionary."""
        if config.data_source is None:
            raise ValueError("config.data_source is required")
        d = config.data_source.config_dict
        kwargs = dict(
            config=config,
            index_cache_dir=join_upath(ds_path, d["index_cache_dir"]),
        )

        if "max_time_delta" in d:
            kwargs["max_time_delta"] = timedelta(
                seconds=pytimeparse.parse(d["max_time_delta"])
            )

        if "rtree_time_range" in d:
            kwargs["rtree_time_range"] = (
                datetime.fromisoformat(d["rtree_time_range"][0]),
                datetime.fromisoformat(d["rtree_time_range"][1]),
            )

        if "rtree_cache_dir" in d:
            kwargs["rtree_cache_dir"] = join_upath(ds_path, d["rtree_cache_dir"])

        simple_optionals = ["sort_by", "use_rtree_index", "harmonize"]
        for k in simple_optionals:
            if k in d:
                kwargs[k] = d[k]

        return Sentinel2(**kwargs)

    def _read_index(
        self, desc: str, time_range: tuple[datetime, datetime] | None = None
    ) -> Generator[Sentinel2Item, None, None]:
        """Read Sentinel-2 scenes from BigQuery table.

        The table only contains the bounding box of each image and not the exact
        geometry, which can be retrieved from individual product metadata
        (MTD_MSIL1C.xml) files.

        Args:
            desc: description to include with tqdm progress bar.
            time_range: optional time_range to restrict the reading.
        """
        query_str = f"""
            SELECT  source_url, base_url, product_id, sensing_time, granule_id,
                    east_lon, south_lat, west_lon, north_lat, cloud_cover
            FROM    `{self.TABLE_NAME}`
        """
        if time_range is not None:
            query_str += f"""
                WHERE sensing_time >= "{time_range[0]}" AND sensing_time <= "{time_range[1]}"
            """

        client = bigquery.Client()
        result = client.query(query_str)

        for row in tqdm.tqdm(result, desc=desc):
            # Some entries have source_url correct and others have base_url correct.
            # If base_url is correct, then it seems the source_url always ends in
            # index.csv.gz.
            if row["source_url"] and not row["source_url"].endswith("index.csv.gz"):
                base_url = row["source_url"].split(f"gs://{self.BUCKET_NAME}/")[1]
            elif row["base_url"] is not None and row["base_url"] != "":
                base_url = row["base_url"].split(f"gs://{self.BUCKET_NAME}/")[1]
            else:
                raise ValueError(
                    f"Unexpected value '{row['source_url']}' in column 'source_url'"
                    + f" and '{row['base_url']} in column 'base_url'"
                )

            product_id = row["product_id"]
            product_id_parts = product_id.split("_")
            if len(product_id_parts) < 7:
                continue
            product_type = product_id_parts[1]
            if product_type != "MSIL1C":
                continue
            time_str = product_id_parts[2]
            tile_id = product_id_parts[5]
            assert tile_id[0] == "T"

            granule_id = row["granule_id"]

            blob_prefix = (
                f"{base_url}/GRANULE/{granule_id}/IMG_DATA/{tile_id}_{time_str}_"
            )

            # Extract the spatial and temporal bounds of the image.
            bounds = (
                float(row["east_lon"]),
                float(row["south_lat"]),
                float(row["west_lon"]),
                float(row["north_lat"]),
            )
            shp = shapely.box(*bounds)
            sensing_time = row["sensing_time"]
            geometry = STGeometry(WGS84_PROJECTION, shp, (sensing_time, sensing_time))
            geometry = split_at_prime_meridian(geometry)

            cloud_cover = float(row["cloud_cover"])

            yield Sentinel2Item(product_id, geometry, blob_prefix, cloud_cover)

    def _get_xml_by_name(self, name: str) -> ET.ElementTree:
        """Gets the metadata XML of an item by its name.

        Args:
            name: the name of the item

        Returns:
            the parsed XML ElementTree
        """
        parts = name.split("_")
        assert len(parts[5]) == 6
        assert parts[5][0] == "T"
        cell_id = parts[5][1:]
        base_url = f"tiles/{cell_id[0:2]}/{cell_id[2:3]}/{cell_id[3:5]}/{name}.SAFE/"

        cache_xml_fname = self.index_cache_dir / (name + ".xml")
        if not cache_xml_fname.exists():
            metadata_blob_path = base_url + "MTD_MSIL1C.xml"
            blob = self.bucket.blob(metadata_blob_path)
            if not blob.exists():
                raise MissingXMLException(name)
            with open_atomic(cache_xml_fname, "wb") as f:
                blob.download_to_file(f)

        with cache_xml_fname.open("rb") as f:
            return ET.parse(f)

    def _get_item_by_name(self, name: str) -> Sentinel2Item:
        # Get the item without the caching logic.
        parts = name.split("_")
        assert len(parts[5]) == 6
        assert parts[5][0] == "T"
        cell_id = parts[5][1:]
        base_url = f"tiles/{cell_id[0:2]}/{cell_id[2:3]}/{cell_id[3:5]}/{name}.SAFE/"

        tree = self._get_xml_by_name(name)

        # The EXT_POS_LIST tag has flat list of polygon coordinates.
        elements = list(tree.iter("EXT_POS_LIST"))
        assert len(elements) == 1
        if elements[0].text is None:
            raise ValueError(f"EXT_POS_LIST is empty for {name}")
        coords_text = elements[0].text.strip().split(" ")
        # Convert flat list of lat1 lon1 lat2 lon2 ...
        # into (lon1, lat1), (lon2, lat2), ...
        # Then we can get the shapely geometry.
        coords = [
            [float(coords_text[i + 1]), float(coords_text[i])]
            for i in range(0, len(coords_text), 2)
        ]
        shp = shapely.Polygon(coords)

        # Get blob prefix which is a subfolder of the base_url
        elements = list(tree.iter("IMAGE_FILE"))
        elements = [
            el for el in elements if el.text is not None and el.text.endswith("_B01")
        ]
        assert len(elements) == 1
        if elements[0].text is None:
            raise ValueError(f"IMAGE_FILE is empty for {name}")
        blob_prefix = base_url + elements[0].text.split("B01")[0]

        # Some Sentinel-2 scenes in the bucket are missing a subset of image files. So
        # here we verify that all the bands we know about are intact.
        expected_suffixes = {t[0] for t in self.BANDS}
        for blob in self.bucket.list_blobs(prefix=blob_prefix):
            assert blob.name.startswith(blob_prefix)
            suffix = blob.name[len(blob_prefix) :]
            if suffix in expected_suffixes:
                expected_suffixes.remove(suffix)
        if len(expected_suffixes) > 0:
            raise CorruptItemException(
                f"item is missing image files: {expected_suffixes}"
            )

        elements = list(tree.iter("PRODUCT_START_TIME"))
        assert len(elements) == 1
        if elements[0].text is None:
            raise ValueError(f"PRODUCT_START_TIME is empty for {name}")
        start_time = dateutil.parser.isoparse(elements[0].text)

        elements = list(tree.iter("Cloud_Coverage_Assessment"))
        assert len(elements) == 1
        if elements[0].text is None:
            raise ValueError(f"Cloud_Coverage_Assessment is empty for {name}")
        cloud_cover = float(elements[0].text)

        geometry = STGeometry(WGS84_PROJECTION, shp, (start_time, start_time))
        geometry = split_at_prime_meridian(geometry)

        # Sometimes the geometry is not valid.
        # We just apply make_valid on it to correct issues.
        if not geometry.shp.is_valid:
            geometry.shp = shapely.make_valid(geometry.shp)

        return Sentinel2Item(
            name,
            geometry,
            blob_prefix,
            cloud_cover,
        )

    def get_item_by_name(self, name: str) -> Sentinel2Item:
        """Gets an item by name.

        Reads the individual product metadata file (MTD_MSIL1C.xml) to get both the
        expected blob path where images are stored as well as the detailed geometry of
        the product (not just the bounding box).

        Args:
            name: the name of the item to get

        Returns:
            the item object
        """
        # Cache the result if _get_item_by_name.
        # We want to cache the item if it is successful, but also the
        # CorruptItemException if it is raised.
        cache_item_fname = self.index_cache_dir / (name + ".json")

        if cache_item_fname.exists():
            with cache_item_fname.open() as f:
                d = json.load(f)

            if "error" in d:
                raise CorruptItemException(d["error"])

            return Sentinel2Item.deserialize(d)

        try:
            item = self._get_item_by_name(name)
        except CorruptItemException as e:
            with open_atomic(cache_item_fname, "w") as f:
                json.dump({"error": e.message}, f)
            raise

        with open_atomic(cache_item_fname, "w") as f:
            json.dump(item.serialize(), f)
        return item

    def _read_products_for_cell_year(
        self, cell_id: str, year: int
    ) -> list[Sentinel2Item]:
        # Read items for the given cell and year. These items are cached by
        # _read_products together in one file.
        cell_part1 = cell_id[0:2]
        cell_part2 = cell_id[2:3]
        cell_part3 = cell_id[3:5]

        items = []

        for product_prefix in ["S2A_MSIL1C", "S2B_MSIL1C"]:
            cell_folder = f"tiles/{cell_part1}/{cell_part2}/{cell_part3}"
            blob_prefix = f"{cell_folder}/{product_prefix}_{year}"
            blobs = self.bucket.list_blobs(prefix=blob_prefix, delimiter="/")

            # Need to consume the iterator to obtain folder names.
            # See https://cloud.google.com/storage/docs/samples/storage-list-files-with-prefix#storage_list_files_with_prefix-python # noqa: E501
            # Previously we checked for .SAFE_$folder$ blobs here, but those do
            # not exist for some years like 2017.
            for _ in blobs:
                pass

            logger.debug(
                "under %s, found %d folders to scan",
                blob_prefix,
                len(blobs.prefixes),
            )

            for prefix in blobs.prefixes:
                folder_name = prefix.split("/")[-2]
                expected_suffix = ".SAFE"
                assert folder_name.endswith(expected_suffix)
                item_name = folder_name.split(expected_suffix)[0]

<<<<<<< HEAD
                # Make sure metadata XML blob exists, otherwise we won't be
                # able to load the item.
                # (Sometimes there is a .SAFE folder but some files like the
                # XML file are just missing for whatever reason.)
                xml_blob_path = f"{cell_folder}/{folder_name}/MTD_MSIL1C.xml"
                xml_blob = self.bucket.blob(xml_blob_path)
                if not xml_blob.exists():
                    logger.warning(
                        "no metadata XML for Sentinel-2 folder %s at %s",
                        folder_name,
                        xml_blob_path,
                    )
                    continue

=======
>>>>>>> 1b12ebae
                try:
                    item = self.get_item_by_name(item_name)
                except CorruptItemException as e:
                    logger.warning("skipping corrupt item %s: %s", item_name, e.message)
                    continue
<<<<<<< HEAD
=======
                except MissingXMLException:
                    # Sometimes there is a .SAFE folder but some files like the
                    # XML file are just missing for whatever reason. Since we
                    # know this happens occasionally, we just ignore the error
                    # here.
                    logger.warning(
                        "no metadata XML for Sentinel-2 folder %s/%s",
                        blob_prefix,
                        folder_name,
                    )
                    continue
>>>>>>> 1b12ebae

                items.append(item)

        return items

    def _read_products(
        self, needed_cell_years: set[tuple[str, int]]
    ) -> Generator[Sentinel2Item, None, None]:
        """Read files and yield relevant Sentinel2Items.

        Args:
            needed_cell_years: set of (mgrs grid cell, year) where we need to search
                for images.
        """
        # Read the product infos in random order so in case there are multiple jobs
        # reading similar cells, they are more likely to work on different cells/years
        # in parallel.
        needed_cell_years_list = list(needed_cell_years)
        random.shuffle(needed_cell_years_list)

        for cell_id, year in tqdm.tqdm(
            needed_cell_years_list, desc="Reading product infos"
        ):
            assert len(cell_id) == 5
            cache_fname = self.index_cache_dir / f"{cell_id}_{year}.json"

            if not cache_fname.exists():
                items = self._read_products_for_cell_year(cell_id, year)
                with open_atomic(cache_fname, "w") as f:
                    json.dump([item.serialize() for item in items], f)

            else:
                with cache_fname.open() as f:
                    items = [Sentinel2Item.deserialize(d) for d in json.load(f)]

            yield from items

    def _get_candidate_items_index(
        self, wgs84_geometries: list[STGeometry]
    ) -> list[list[Sentinel2Item]]:
        """List relevant items using rtree index."""
        candidates: list[list[Sentinel2Item]] = [[] for _ in wgs84_geometries]
        for idx, geometry in enumerate(wgs84_geometries):
            time_range = None
            if geometry.time_range:
                time_range = (
                    geometry.time_range[0] - self.max_time_delta,
                    geometry.time_range[1] + self.max_time_delta,
                )
            if self.rtree_index is None:
                raise ValueError("rtree_index is required")
            encoded_items = self.rtree_index.query(geometry.shp.bounds)
            for encoded_item in encoded_items:
                item = Sentinel2Item.deserialize(json.loads(encoded_item))
                if not item.geometry.intersects_time_range(time_range):
                    continue
                if not item.geometry.shp.intersects(geometry.shp):
                    continue

                # Get the item from XML to get its exact geometry (the index only
                # knows the bounding box of the item).
                try:
                    item = self.get_item_by_name(item.name)
                except CorruptItemException as e:
                    logger.warning("skipping corrupt item %s: %s", item.name, e.message)
                    continue
<<<<<<< HEAD
=======
                except MissingXMLException:
                    # Sometimes a scene that appears in the BigQuery index does not
                    # actually have an XML file on GCS. Since we know this happens
                    # occasionally, we ignore the error here.
                    logger.warning(
                        "skipping item %s that is missing XML file", item.name
                    )
                    continue
>>>>>>> 1b12ebae

                if not item.geometry.shp.intersects(geometry.shp):
                    continue
                candidates[idx].append(item)
        return candidates

    def _get_candidate_items_direct(
        self, wgs84_geometries: list[STGeometry]
    ) -> list[list[Sentinel2Item]]:
        """Use _read_products to list relevant items."""
        needed_cell_years = set()
        for wgs84_geometry in wgs84_geometries:
            if wgs84_geometry.time_range is None:
                raise ValueError(
                    "Sentinel2 on GCP requires geometry time ranges to be set"
                )
            for cell_id in get_sentinel2_tiles(wgs84_geometry, self.index_cache_dir):
                for year in range(
                    (wgs84_geometry.time_range[0] - self.max_time_delta).year,
                    (wgs84_geometry.time_range[1] + self.max_time_delta).year + 1,
                ):
                    needed_cell_years.add((cell_id, year))

        items_by_cell: dict[str, list[Sentinel2Item]] = {}
        for item in self._read_products(needed_cell_years):
            cell_id = "".join(item.blob_prefix.split("/")[1:4])
            assert len(cell_id) == 5
            if cell_id not in items_by_cell:
                items_by_cell[cell_id] = []
            items_by_cell[cell_id].append(item)

        candidates: list[list[Sentinel2Item]] = [[] for _ in wgs84_geometries]
        for idx, geometry in enumerate(wgs84_geometries):
            for cell_id in get_sentinel2_tiles(geometry, self.index_cache_dir):
                for item in items_by_cell.get(cell_id, []):
                    if not geometry.shp.intersects(item.geometry.shp):
                        continue
                    candidates[idx].append(item)

        return candidates

    def get_items(
        self, geometries: list[STGeometry], query_config: QueryConfig
    ) -> list[list[list[Sentinel2Item]]]:
        """Get a list of items in the data source intersecting the given geometries.

        Args:
            geometries: the spatiotemporal geometries
            query_config: the query configuration

        Returns:
            List of groups of items that should be retrieved for each geometry.
        """
        wgs84_geometries = [
            geometry.to_projection(WGS84_PROJECTION) for geometry in geometries
        ]

        if self.rtree_index:
            candidates = self._get_candidate_items_index(wgs84_geometries)
        else:
            candidates = self._get_candidate_items_direct(wgs84_geometries)

        groups = []
        for geometry, item_list in zip(wgs84_geometries, candidates):
            if self.sort_by == "cloud_cover":
                item_list.sort(key=lambda item: item.cloud_cover)
            elif self.sort_by is not None:
                raise ValueError(f"invalid sort_by setting ({self.sort_by})")
            cur_groups = match_candidate_items_to_window(
                geometry, item_list, query_config
            )
            groups.append(cur_groups)
        return groups

    def deserialize_item(self, serialized_item: Any) -> Sentinel2Item:
        """Deserializes an item from JSON-decoded data."""
        assert isinstance(serialized_item, dict)
        return Sentinel2Item.deserialize(serialized_item)

    def retrieve_item(
        self, item: Sentinel2Item
    ) -> Generator[tuple[str, BinaryIO], None, None]:
        """Retrieves the rasters corresponding to an item as file streams."""
        for suffix, _ in self.BANDS:
            blob_path = item.blob_prefix + suffix
            fname = blob_path.split("/")[-1]
            buf = io.BytesIO()
            blob = self.bucket.blob(item.blob_prefix + suffix)
            if not blob.exists():
                continue
            blob.download_to_file(buf)
            buf.seek(0)
            yield (fname, buf)

    def ingest(
        self,
        tile_store: TileStoreWithLayer,
        items: list[Sentinel2Item],
        geometries: list[list[STGeometry]],
    ) -> None:
        """Ingest items into the given tile store.

        Args:
            tile_store: the tile store to ingest into
            items: the items to ingest
            geometries: a list of geometries needed for each item
        """
        for item in items:
            for suffix, band_names in self.BANDS:
                if not is_raster_needed(band_names, self.config.band_sets):
                    continue
                if tile_store.is_raster_ready(item.name, band_names):
                    continue

                with tempfile.TemporaryDirectory() as tmp_dir:
                    fname = os.path.join(tmp_dir, suffix)
                    blob = self.bucket.blob(item.blob_prefix + suffix)
<<<<<<< HEAD
                    logger.info(
                        "gcp_public_data start downloading %s",
                        item.blob_prefix + suffix,
                    )
                    blob.download_to_filename(fname)
                    logger.info(
                        "gcp_public_data done downloading %s, now ingesting into tile store",
=======
                    logger.debug(
                        "gcp_public_data downloading raster file %s",
                        item.blob_prefix + suffix,
                    )
                    blob.download_to_filename(fname)
                    logger.debug(
                        "gcp_public_data ingesting raster file %s into tile store",
>>>>>>> 1b12ebae
                        item.blob_prefix + suffix,
                    )

                    # Harmonize values if needed.
                    # TCI does not need harmonization.
                    harmonize_callback = None
                    if self.harmonize and suffix != "TCI.jp2":
                        harmonize_callback = get_harmonize_callback(
                            self._get_xml_by_name(item.name)
                        )

                    if harmonize_callback is not None:
                        # In this case we need to read the array, convert the pixel
                        # values, and pass modified array directly to the TileStore.
                        with rasterio.open(fname) as src:
                            array = src.read()
                            projection, bounds = get_raster_projection_and_bounds(src)
                        array = harmonize_callback(array)
                        tile_store.write_raster(
                            item.name, band_names, projection, bounds, array
                        )

                    else:
                        tile_store.write_raster_file(
                            item.name, band_names, UPath(fname)
                        )

<<<<<<< HEAD
                logger.info(
                    "gcp_public_data done ingesting into tile store %s",
=======
                logger.debug(
                    "gcp_public_data done ingesting raster file %s",
>>>>>>> 1b12ebae
                    item.blob_prefix + suffix,
                )<|MERGE_RESOLUTION|>--- conflicted
+++ resolved
@@ -84,8 +84,6 @@
         self.message = message
 
 
-<<<<<<< HEAD
-=======
 class MissingXMLException(Exception):
     """Exception for when an item's XML file does not exist in GCS.
 
@@ -103,7 +101,6 @@
         self.item_name = item_name
 
 
->>>>>>> 1b12ebae
 # TODO: Distinguish between AWS and GCP data sources in class names.
 class Sentinel2(DataSource):
     """A data source for Sentinel-2 data on Google Cloud Storage.
@@ -483,30 +480,11 @@
                 assert folder_name.endswith(expected_suffix)
                 item_name = folder_name.split(expected_suffix)[0]
 
-<<<<<<< HEAD
-                # Make sure metadata XML blob exists, otherwise we won't be
-                # able to load the item.
-                # (Sometimes there is a .SAFE folder but some files like the
-                # XML file are just missing for whatever reason.)
-                xml_blob_path = f"{cell_folder}/{folder_name}/MTD_MSIL1C.xml"
-                xml_blob = self.bucket.blob(xml_blob_path)
-                if not xml_blob.exists():
-                    logger.warning(
-                        "no metadata XML for Sentinel-2 folder %s at %s",
-                        folder_name,
-                        xml_blob_path,
-                    )
-                    continue
-
-=======
->>>>>>> 1b12ebae
                 try:
                     item = self.get_item_by_name(item_name)
                 except CorruptItemException as e:
                     logger.warning("skipping corrupt item %s: %s", item_name, e.message)
                     continue
-<<<<<<< HEAD
-=======
                 except MissingXMLException:
                     # Sometimes there is a .SAFE folder but some files like the
                     # XML file are just missing for whatever reason. Since we
@@ -518,7 +496,6 @@
                         folder_name,
                     )
                     continue
->>>>>>> 1b12ebae
 
                 items.append(item)
 
@@ -585,8 +562,6 @@
                 except CorruptItemException as e:
                     logger.warning("skipping corrupt item %s: %s", item.name, e.message)
                     continue
-<<<<<<< HEAD
-=======
                 except MissingXMLException:
                     # Sometimes a scene that appears in the BigQuery index does not
                     # actually have an XML file on GCS. Since we know this happens
@@ -595,7 +570,6 @@
                         "skipping item %s that is missing XML file", item.name
                     )
                     continue
->>>>>>> 1b12ebae
 
                 if not item.geometry.shp.intersects(geometry.shp):
                     continue
@@ -713,15 +687,6 @@
                 with tempfile.TemporaryDirectory() as tmp_dir:
                     fname = os.path.join(tmp_dir, suffix)
                     blob = self.bucket.blob(item.blob_prefix + suffix)
-<<<<<<< HEAD
-                    logger.info(
-                        "gcp_public_data start downloading %s",
-                        item.blob_prefix + suffix,
-                    )
-                    blob.download_to_filename(fname)
-                    logger.info(
-                        "gcp_public_data done downloading %s, now ingesting into tile store",
-=======
                     logger.debug(
                         "gcp_public_data downloading raster file %s",
                         item.blob_prefix + suffix,
@@ -729,7 +694,6 @@
                     blob.download_to_filename(fname)
                     logger.debug(
                         "gcp_public_data ingesting raster file %s into tile store",
->>>>>>> 1b12ebae
                         item.blob_prefix + suffix,
                     )
 
@@ -757,12 +721,7 @@
                             item.name, band_names, UPath(fname)
                         )
 
-<<<<<<< HEAD
-                logger.info(
-                    "gcp_public_data done ingesting into tile store %s",
-=======
                 logger.debug(
                     "gcp_public_data done ingesting raster file %s",
->>>>>>> 1b12ebae
                     item.blob_prefix + suffix,
                 )