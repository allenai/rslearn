--- conflicted
+++ resolved
@@ -332,10 +332,7 @@
             metadata["bounds"][2],
             metadata["bounds"][3],
         )
-<<<<<<< HEAD
-=======
-
->>>>>>> e3d0ee5b
+
         return Window(
             path=path,
             group=metadata["group"],
