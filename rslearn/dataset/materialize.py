--- conflicted
+++ resolved
@@ -6,10 +6,6 @@
 import numpy.typing as npt
 from class_registry import ClassRegistry
 from rasterio.enums import Resampling
-<<<<<<< HEAD
-from upath import UPath
-=======
->>>>>>> da74521d
 
 from rslearn.config import (
     LayerConfig,
@@ -139,18 +135,6 @@
         """
         assert isinstance(layer_cfg, RasterLayerConfig)
 
-<<<<<<< HEAD
-        out_layer_dirs: list[UPath] = []
-        for group_id in range(len(item_groups)):
-            if group_id == 0:
-                out_layer_name = layer_name
-            else:
-                out_layer_name = f"{layer_name}.{group_id}"
-            out_layer_dir = window.path / "layers" / out_layer_name
-            out_layer_dirs.append(out_layer_dir)
-
-=======
->>>>>>> da74521d
         for band_cfg in layer_cfg.band_sets:
             # band_cfg could specify zoom_offset and maybe other parameters that affect
             # projection/bounds, so use the corrected projection/bounds.
