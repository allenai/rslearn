"""Functions to manage datasets."""

import rslearn.data_sources
from rslearn.config import (
    LayerConfig,
    LayerType,
    RasterLayerConfig,
)
from rslearn.data_sources import DataSource, Item
from rslearn.log_utils import get_logger
from rslearn.tile_stores import TileStore, get_tile_store_with_layer

from .dataset import Dataset
from .materialize import Materializers
from .window import Window, WindowLayerData

logger = get_logger(__name__)


def prepare_dataset_windows(
    dataset: Dataset, windows: list[Window], force: bool = False
) -> None:
    """Prepare windows in a dataset.

    Preparing a window involves looking up items corresponding to the window in each of
    the retrieved layers specified in the dataset.

    Args:
        dataset: the dataset
        windows: the windows to prepare
        force: whether to prepare windows even if they were previously prepared
            (default false)
    """
    # Iterate over retrieved layers, and prepare each one.
    for layer_name, layer_cfg in dataset.layers.items():
        if not layer_cfg.data_source:
            continue

        # Get windows that need to be prepared for this layer.
        needed_windows = []
        for window in windows:
            layer_datas = window.load_layer_datas()
            if layer_name in layer_datas and not force:
                continue
            needed_windows.append(window)
        logger.info(f"Preparing {len(needed_windows)} windows for layer {layer_name}")
        if len(needed_windows) == 0:
            continue

        # Create data source after checking for at least one window so it can be fast
        # if there are no windows to prepare.
        data_source = rslearn.data_sources.data_source_from_config(
            layer_cfg, dataset.path
        )

        # Get STGeometry for each window.
        geometries = []
        for window in needed_windows:
            geometry = window.get_geometry()

            # Apply temporal modifiers.
            time_offset = layer_cfg.data_source.time_offset
            if geometry.time_range and time_offset:
                geometry.time_range = (
                    geometry.time_range[0] + time_offset,
                    geometry.time_range[1] + time_offset,
                )
            duration = layer_cfg.data_source.duration
            if geometry.time_range and duration:
                geometry.time_range = (
                    geometry.time_range[0],
                    geometry.time_range[0] + duration,
                )

            geometries.append(geometry)

        results = data_source.get_items(geometries, layer_cfg.data_source.query_config)
        for window, result in zip(needed_windows, results):
            layer_datas = window.load_layer_datas()
            layer_datas[layer_name] = WindowLayerData(
                layer_name=layer_name,
                serialized_item_groups=[
                    [item.serialize() for item in group] for group in result
                ],
            )
            window.save_layer_datas(layer_datas)


def ingest_dataset_windows(dataset: Dataset, windows: list[Window]) -> None:
    """Ingest items for retrieved layers in a dataset.

    The items associated with the specified windows are downloaded and divided into
    tiles which are then added to the dataset's tile store.

    Args:
        dataset: the dataset
        windows: the windows to ingest
    """
    tile_store = dataset.get_tile_store()
    for layer_name, layer_cfg in dataset.layers.items():
        if not layer_cfg.data_source:
            continue
        if not layer_cfg.data_source.ingest:
            continue

        data_source = rslearn.data_sources.data_source_from_config(
            layer_cfg, dataset.path
        )

        geometries_by_item: dict = {}
        for window in windows:
            layer_datas = window.load_layer_datas()
            if layer_name not in layer_datas:
                continue
            geometry = window.get_geometry()
            layer_data = layer_datas[layer_name]
            for group in layer_data.serialized_item_groups:
                for serialized_item in group:
                    item = data_source.deserialize_item(serialized_item)
                    if item not in geometries_by_item:
                        geometries_by_item[item] = []
                    geometries_by_item[item].append(geometry)

        print(f"Ingesting {len(geometries_by_item)} items in layer {layer_name}")
        geometries_and_items = list(geometries_by_item.items())
        data_source.ingest(
            tile_store=get_tile_store_with_layer(tile_store, layer_name, layer_cfg),
            items=[item for item, _ in geometries_and_items],
            geometries=[geometries for _, geometries in geometries_and_items],
        )


def is_window_ingested(
    dataset: Dataset, window: Window, check_layer_name: str | None = None
) -> bool:
    """Check if a window is ingested.

    Args:
        dataset: the dataset
        window: the window
        check_layer_name: optional layer name to only check that layer is ingested

    Returns:
        true if the window is ingested, false otherwise
    """
    tile_store = dataset.get_tile_store()
    layer_datas = window.load_layer_datas()
    for layer_name, layer_cfg in dataset.layers.items():
        if check_layer_name and check_layer_name != layer_name:
            continue
        if layer_name not in layer_datas:
            return False

        layer_tile_store = get_tile_store_with_layer(tile_store, layer_name, layer_cfg)

        layer_data = layer_datas[layer_name]
        for group in layer_data.serialized_item_groups:
            for serialized_item in group:
                item = Item.deserialize(serialized_item)

                if layer_cfg.layer_type == LayerType.RASTER:
                    assert isinstance(layer_cfg, RasterLayerConfig)
                    for band_set in layer_cfg.band_sets:
                        # Make sure that layers exist containing each configured band.
                        # And that those layers are marked completed.
                        available_bands = layer_tile_store.get_raster_bands(item.name)
                        wanted_bands = {band for band in band_set.bands}
                        for cur_bands in available_bands:
                            is_needed = False
                            for band in cur_bands:
                                if band in wanted_bands:
                                    is_needed = True
                                    wanted_bands.remove(band)
                            if not is_needed:
                                continue
                        if len(wanted_bands) > 0:
                            return False

    return True


def materialize_window(
    window: Window,
    dataset: Dataset,
    data_source: DataSource,
    tile_store: TileStore,
    layer_name: str,
    layer_cfg: LayerConfig,
) -> None:
    """Materialize a window.

    Args:
        window: the window
        dataset: the dataset
        data_source: the DataSource
        tile_store: tile store of the dataset to materialize from
        layer_name: the layer name
        layer_cfg: the layer config
    """
    # Check if layer is materialized already.
<<<<<<< HEAD
    layer_dir = window.get_layer_dir(layer_name)
    if (layer_dir / "completed").exists():
=======
    if window.is_layer_completed(layer_name):
>>>>>>> 552f9886
        return

    layer_datas = window.load_layer_datas()
    if layer_name not in layer_datas:
        logger.info(
            "Not materializing layer %s in window %s because it is not prepared",
            layer_name,
            window.name,
        )
        return
    layer_data = layer_datas[layer_name]
    item_groups = []
    for serialized_group in layer_data.serialized_item_groups:
        item_group = []
        for serialized_item in serialized_group:
            item = data_source.deserialize_item(serialized_item)
            item_group.append(item)
        item_groups.append(item_group)

    if layer_cfg.data_source is None:
        raise ValueError("data_source is required")
    if layer_cfg.data_source.ingest:
        if not is_window_ingested(dataset, window, check_layer_name=layer_name):
            logger.info(
                "Not materializing layer %s in window %s because it is not ingested",
                layer_name,
                window.name,
            )
            return

        print(
            f"Materializing {len(item_groups)} item groups in layer {layer_name} from tile store"
        )

        if dataset.materializer_name:
            materializer = Materializers[dataset.materializer_name]
        else:
            materializer = Materializers[layer_cfg.layer_type.value]
        materializer.materialize(
            get_tile_store_with_layer(tile_store, layer_name, layer_cfg),
            window,
            layer_name,
            layer_cfg,
            item_groups,
        )

    else:
        # This window is meant to be materialized directly from the data source.
        print(
            f"Materializing {len(item_groups)} item groups in layer {layer_name} via data source"
        )
        try:
            data_source.materialize(window, item_groups, layer_name, layer_cfg)
        except Exception as e:
            print(f"error materializing window {window.name}: {e}")


def materialize_dataset_windows(dataset: Dataset, windows: list[Window]) -> None:
    """Materialize items for retrieved layers in a dataset.

    The portions of items corresponding to dataset windows are extracted from the tile
    store and written to the window directory.

    Args:
        dataset: the dataset
        windows: the windows to materialize
    """
    tile_store = dataset.get_tile_store()
    for layer_name, layer_cfg in dataset.layers.items():
        if not layer_cfg.data_source:
            continue

        data_source = rslearn.data_sources.data_source_from_config(
            layer_cfg, dataset.path
        )

        for window in windows:
            materialize_window(
                window, dataset, data_source, tile_store, layer_name, layer_cfg
            )<|MERGE_RESOLUTION|>--- conflicted
+++ resolved
@@ -198,12 +198,7 @@
         layer_cfg: the layer config
     """
     # Check if layer is materialized already.
-<<<<<<< HEAD
-    layer_dir = window.get_layer_dir(layer_name)
-    if (layer_dir / "completed").exists():
-=======
     if window.is_layer_completed(layer_name):
->>>>>>> 552f9886
         return
 
     layer_datas = window.load_layer_datas()
