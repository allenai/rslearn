--- conflicted
+++ resolved
@@ -216,31 +216,13 @@
         Returns:
             the raster data
         """
-<<<<<<< HEAD
-        raster_dir = self._get_raster_dir(layer_name, item_name, bands)
-        fnames = [
-            fname for fname in raster_dir.iterdir() if fname.name != COMPLETED_FNAME
-        ]
-        assert len(fnames) == 1
-        raster_fname = fnames[0]
+        raster_fname = self._get_raster_fname(layer_name, item_name, bands)
         return GeotiffRasterFormat().decode_raster(
             path=raster_fname.parent,
             fname=raster_fname.name,
             projection=projection,
             bounds=bounds,
             resampling=resampling,
-=======
-        raster_fname = self._get_raster_fname(layer_name, item_name, bands)
-
-        # Construct the transform to use for the warped dataset.
-        wanted_transform = affine.Affine(
-            projection.x_resolution,
-            0,
-            bounds[0] * projection.x_resolution,
-            0,
-            projection.y_resolution,
-            bounds[1] * projection.y_resolution,
->>>>>>> eb741313
         )
 
     def write_raster(
