--- conflicted
+++ resolved
@@ -230,56 +230,36 @@
         self,
         data_modules: dict[str, RslearnDataModule],
         num_workers: int = 32,
-<<<<<<< HEAD
-        round_robin: bool = False,
-        batch_sizes: int | dict[str, int] | None = None,
-        refill_batches: bool = False,
-=======
         sample_mode: str = "random_cycle",
         batch_sizes: int | dict[str, int] | None = None,
         refill_batches: bool = False,
         per_dataset_patch_limit: int | None = None,
         steps_per_dataset: int | None = None,
->>>>>>> e3d0ee5b
     ) -> None:
         """Initialize a new MultiDatasetDataModule.
 
         Args:
             data_modules: dict mapping dataset names to RslearnDataModule objects
             num_workers: the maximum number of workers to use for the dataloader
-<<<<<<< HEAD
-            round_robin: whether to round-robin through the datasets
-                (default: False = random choice per batch)
-=======
             sample_mode: the mode to sample from the datasets ("random", "cycle", "random_cycle", "reptile")
->>>>>>> e3d0ee5b
             batch_sizes: the batch size for all datasets, or a dict mapping dataset
                 names to batch sizes, or None to use the batch size of the largest
                 dataset (default: None)
             refill_batches: whether to refill empty dataset iterators
                 once they run out each epoch (default: False)
-<<<<<<< HEAD
-=======
             per_dataset_patch_limit: the maximum number of patches to sample from each dataset
                 per epoch during training. Does not affect validation (default: None = no limit)
             steps_per_dataset: the number of steps to sample from each dataset in a row (requires that
                 sample_mode is "reptile")
->>>>>>> e3d0ee5b
         """
         super().__init__()
         self.data_modules = data_modules
         self.num_workers = num_workers
-<<<<<<< HEAD
-        self.round_robin = round_robin
-        self.batch_sizes = batch_sizes
-        self.refill_batches = refill_batches
-=======
         self.sample_mode = sample_mode
         self.batch_sizes = batch_sizes
         self.refill_batches = refill_batches
         self.per_dataset_patch_limit = per_dataset_patch_limit
         self.steps_per_dataset = steps_per_dataset
->>>>>>> e3d0ee5b
 
     def setup(self, stage: str | None = None) -> None:
         """Set up the datasets for the given stage. Also assign dataset-specific names.
@@ -304,15 +284,11 @@
             batch_sizes = {name: batch_size for name in self.data_modules.keys()}
 
         logger.info(f"{split} is using batch_sizes {batch_sizes}")
-<<<<<<< HEAD
-        logger.info(f"{split} is using round-robin {self.round_robin}")
-=======
         logger.info(f"{split} is using sample_mode {self.sample_mode}")
         if self.per_dataset_patch_limit:
             logger.info(
                 f"{split} is using per_dataset_patch_limit {self.per_dataset_patch_limit}"
             )
->>>>>>> e3d0ee5b
 
         dataset = MultiDataset(datasets)
         return DataLoader(
@@ -327,17 +303,12 @@
                 shuffle=(split == "train"),
                 num_replicas=self.trainer.world_size,  # type: ignore
                 rank=self.trainer.global_rank,  # type: ignore
-<<<<<<< HEAD
-                round_robin=self.round_robin,
-                refill_batches=self.refill_batches,
-=======
                 sample_mode=self.sample_mode,
                 refill_batches=self.refill_batches,
                 per_dataset_patch_limit=(
                     self.per_dataset_patch_limit if split == "train" else None
                 ),
                 steps_per_dataset=self.steps_per_dataset,
->>>>>>> e3d0ee5b
             ),
         )
 
@@ -372,15 +343,10 @@
         shuffle: bool = True,
         num_replicas: int | None = None,
         rank: int | None = None,
-<<<<<<< HEAD
-        round_robin: bool = False,
-        refill_batches: bool = False,
-=======
         sample_mode: str = "random_cycle",
         refill_batches: bool = False,
         steps_per_dataset: int | None = None,
         per_dataset_patch_limit: int | None = None,
->>>>>>> e3d0ee5b
     ) -> None:
         """Initialize a new DistributedPerDatasetBatchSampler.
 
@@ -390,22 +356,6 @@
             shuffle: whether to shuffle the indices
             num_replicas: the number of replicas
             rank: the rank
-<<<<<<< HEAD
-            round_robin: whether to round-robin through the datasets
-                (default: False = random choice per batch)
-            refill_batches: whether to refill empty dataset iterators
-                once they run out each epoch
-        """
-        self.multi_dataset = multi_dataset
-        self.batch_sizes = batch_sizes
-        self.round_robin = round_robin
-        self.refill_batches = refill_batches
-        self.epoch = 0
-
-        # For now, we just track the total number of batches if refill_batches is True,
-        # so we must the datasets come out balanced during each epoch
-        if refill_batches and not round_robin:
-=======
             sample_mode: the mode to sample from the datasets ("random", "cycle", "random_cycle", "reptile")
             refill_batches: whether to refill empty dataset iterators
                 once they run out each epoch
@@ -441,7 +391,6 @@
             "random_cycle",
             "reptile",
         ):
->>>>>>> e3d0ee5b
             raise ValueError("refill_batches is only supported with round_robin")
 
         # Using one DistributedSampler per dataset guarantees equal splitting
@@ -464,14 +413,9 @@
             epoch: the epoch to set
         """
         self.epoch = epoch
-<<<<<<< HEAD
-        for dist_sampler in self.dist_samplers.values():
-            dist_sampler.set_epoch(epoch)
-=======
         for name, dist_sampler in self.dist_samplers.items():
             dist_sampler.set_epoch(epoch)
             logger.info(f"Dataset {name} has {len(dist_sampler)} patches")
->>>>>>> e3d0ee5b
 
     def __iter__(self) -> Iterator[list[int]]:
         """Iterate over the batches."""
@@ -481,41 +425,19 @@
         for name, sampler in self.dist_samplers.items():
             offset = self.multi_dataset.buckets[name].start
             partitioned[name] = [idx + offset for idx in sampler]
-<<<<<<< HEAD
-=======
             if self.per_dataset_patch_limit:
                 partitioned[name] = partitioned[name][: self.per_dataset_patch_limit]
->>>>>>> e3d0ee5b
 
         # Seed is shared aross all ranks but shuffled per epoch
         rng = random.Random(self.epoch)
         picks = list(partitioned.keys())
         last_picked = -1
-<<<<<<< HEAD
-=======
         dataset_counter = 0
->>>>>>> e3d0ee5b
 
         # Random mode samples uniformly across all datasets regardless of size
         for n in range(len(self)):
             available = [name for name, idxs in partitioned.items() if idxs]
             if not self.refill_batches:
-<<<<<<< HEAD
-                # For round-robin, only pick from available datasets, but if
-                # we are refilling batches then all datasets are available
-                picks = [name for name in picks if name in available]
-            if not available:
-                logger.warning("Found no available batch on step {n} of {len(self)}")
-                break
-
-            if self.round_robin:
-                last_picked = (last_picked + 1) % len(picks)
-                name = picks[last_picked]
-            else:
-                name = rng.choice(available)
-            idxs = partitioned[name]
-
-=======
                 # For cycle, only pick from available datasets, but if
                 # we are refilling batches then all datasets are available
                 picks = [name for name in picks if name in available]
@@ -553,7 +475,6 @@
                 name = rng.choice(available)
 
             idxs = partitioned[name]
->>>>>>> e3d0ee5b
             batch, partitioned[name] = (
                 idxs[: self.batch_sizes[name]],
                 idxs[self.batch_sizes[name] :],
@@ -571,18 +492,6 @@
 
     def __len__(self) -> int:
         """Return the number of batches."""
-<<<<<<< HEAD
-        if self.refill_batches:
-            return max(
-                math.ceil(len(sampler) / self.batch_sizes[name])
-                for name, sampler in self.dist_samplers.items()
-            ) * len(self.dist_samplers)
-        else:
-            return sum(
-                math.ceil(len(sampler) / self.batch_sizes[name])
-                for name, sampler in self.dist_samplers.items()
-            )
-=======
 
         def len_iter() -> Iterator[int]:
             """Iterate over the number of batches for each dataset."""
@@ -595,5 +504,4 @@
         if self.refill_batches:
             return max(len_iter()) * len(self.dist_samplers)
         else:
-            return sum(len_iter())
->>>>>>> e3d0ee5b
+            return sum(len_iter())