"""Default LightningDataModule for rslearn."""

import math
import random
from collections import defaultdict
from collections.abc import Iterator
from typing import Any

import lightning as L
import torch
from torch.utils.data import DataLoader, DistributedSampler, IterableDataset
from upath import UPath

from rslearn.dataset import Dataset
from rslearn.log_utils import get_logger
from rslearn.train.tasks import Task

from .dataset import (
    DataInput,
    InMemoryAllPatchesDataset,
    IterableAllPatchesDataset,
    ModelDataset,
    MultiDataset,
    RetryDataset,
    SplitConfig,
)

logger = get_logger(__name__)


def collate_fn(
    batch: list[tuple[dict[str, Any], dict[str, Any], dict[str, Any]]],
) -> tuple:
    """Collate batch of training examples.

    We just make list of the inputs and another of the targets.

    Args:
        batch: list of input/target/metadata for each example

    Returns:
        a tuple (inputs, targets, metadatas)
    """
    return tuple(zip(*batch))


class RslearnDataModule(L.LightningDataModule):
    """Default rslearn LightningDataModule.

    It initializes a ModelDataset based on configured tasks, splits, etc.
    """

    def __init__(
        self,
        inputs: dict[str, DataInput],
        task: Task,
        path: str,
        path_options: dict[str, Any] = {},
        batch_size: int = 1,
        num_workers: int = 0,
        init_workers: int = 0,
        default_config: SplitConfig = SplitConfig(),
        train_config: SplitConfig = SplitConfig(),
        val_config: SplitConfig = SplitConfig(),
        test_config: SplitConfig = SplitConfig(),
        predict_config: SplitConfig = SplitConfig(),
        name: str | None = None,
        retries: int = 0,
        use_in_memory_all_patches_dataset: bool = False,
    ) -> None:
        """Initialize a new RslearnDataModule.

        Args:
            inputs: what to read from the underlying dataset
            task: the task to train on
            path: the dataset path
            path_options: additional options for path to pass to fsspec.
            batch_size: the batch size
            num_workers: number of data loader worker processes, or 0 to use main
                process only
            init_workers: number of workers used to initialize the dataset, e.g. for
                loading the list of windows. Defaults to 0 which uses num_workers for
                this setting
            default_config: default split configuration
            train_config: split config for train split
            val_config: split config for val split
            test_config: split config for test split
            predict_config: split config for predict split
            name: name of the dataset
            retries: number of retries to attempt for getitem calls
            use_in_memory_all_patches_dataset: whether to use InMemoryAllPatchesDataset
                instead of IterableAllPatchesDataset if load_all_patches is set to true.
        """
        super().__init__()
        self.inputs = inputs
        self.task = task
        self.path = UPath(path, **path_options)
        self.batch_size = batch_size
        self.num_workers = num_workers
        self.init_workers = init_workers if init_workers > 0 else self.num_workers
        self.name = name
        self.retries = retries
        self.use_in_memory_all_patches_dataset = use_in_memory_all_patches_dataset
        self.split_configs = {
            "train": default_config.update(train_config),
            "val": default_config.update(val_config),
            "test": default_config.update(test_config),
            "predict": default_config.update(predict_config),
        }

    def setup(
        self, stage: str, use_in_memory_all_patches_dataset: bool | None = None
    ) -> None:
        """Set up datasets and samplers.

        Args:
            stage: Either 'fit', 'validate', 'test', or 'predict'.
            use_in_memory_all_patches_dataset: whether to use InMemoryAllPatchesDataset
                instead of IterableAllPatchesDataset if load_all_patches is set to true.
                If None, uses the value of self.use_in_memory_all_patches_dataset.
        """
        stage_to_splits = {
            "fit": ["train", "val"],
            "validate": ["val"],
            "test": ["test"],
            "predict": ["predict"],
        }
        self.datasets = {}
        for split in stage_to_splits[stage]:
            split_config = self.split_configs[split]
            dataset = ModelDataset(
                dataset=Dataset(path=self.path),
                split_config=self.split_configs[split],
                inputs=self.inputs,
                task=self.task,
                workers=self.init_workers,
                name=self.name,
                fix_patch_pick=(split != "train"),
            )
            logger.info(f"got {len(dataset)} examples in split {split}")
            if split_config.get_load_all_patches():
<<<<<<< HEAD
                logger.info(
                    f"using AllPatchesDataset (in_memory={self.use_in_memory_all_patches_dataset})"
=======
                if use_in_memory_all_patches_dataset is None:
                    use_in_memory_all_patches_dataset = (
                        self.use_in_memory_all_patches_dataset
                    )
                logger.info(
                    f"using AllPatchesDataset (in_memory={use_in_memory_all_patches_dataset})"
>>>>>>> 3ae3eaff
                )
                patch_size = split_config.get_patch_size()
                if patch_size is None:
                    raise ValueError(
                        "patch_size is not set but must be set if load_all_patches is set"
                    )

                all_patches_cls = IterableAllPatchesDataset
                kwargs = dict(
                    dataset=dataset,
                    patch_size=patch_size,
                    overlap_ratio=split_config.get_overlap_ratio(),
                    rank=self.trainer.global_rank if self.trainer else 0,
                    world_size=self.trainer.world_size if self.trainer else 1,
                )
<<<<<<< HEAD
                if self.use_in_memory_all_patches_dataset:
=======
                if use_in_memory_all_patches_dataset:
>>>>>>> 3ae3eaff
                    kwargs.pop("rank")
                    kwargs.pop("world_size")
                    all_patches_cls = InMemoryAllPatchesDataset  # type: ignore

                dataset = all_patches_cls(**kwargs)  # type: ignore

            if self.retries > 0:
                dataset = RetryDataset(dataset, retries=self.retries)
            self.datasets[split] = dataset

    def set_name(self, name: str) -> None:
        """Set the name of the dataset.

        Args:
            name: the name of the dataset
        """
        self.name = name
        for dataset in self.datasets.values():
            dataset.set_name(name)

    def _get_dataloader(
        self,
        split: str,
    ) -> DataLoader[dict[str, torch.Tensor]]:
        """Get a dataloader for the given split.

        Args:
            split: the split to get a dataloader for
        """
        dataset = self.datasets[split]
        split_config = self.split_configs[split]

        # Enable persistent workers unless we are using main process.
        persistent_workers = self.num_workers > 0

        # If using all patches, limit number of workers to the number of windows.
        # Otherwise it has to distribute the same window to different workers which can
        # cause issues for RslearnWriter.
        # If the number of windows is 0, then we can set positive number of workers
        # since they won't yield anything anyway.
        num_workers = self.num_workers
        if split_config.load_all_patches and len(dataset.get_dataset_examples()) > 0:
            num_workers = min(num_workers, len(dataset.get_dataset_examples()))

        kwargs: dict[str, Any] = dict(
            dataset=dataset,
            batch_size=self.batch_size,
            num_workers=num_workers,
            collate_fn=collate_fn,
            persistent_workers=persistent_workers,
        )
        should_shuffle = split == "train"

        sampler_factory = split_config.sampler
        if sampler_factory:
            kwargs["sampler"] = sampler_factory.get_sampler(dataset)
        elif (
            self.trainer is not None
            and self.trainer.world_size is not None
            and self.trainer.world_size > 1
            and not isinstance(dataset, IterableDataset)
        ):
            # Use distributed sampler in case ddp is enabled.
            kwargs["sampler"] = DistributedSampler(
                dataset,
                num_replicas=self.trainer.world_size,
                rank=self.trainer.global_rank,
                shuffle=should_shuffle,
            )
        else:
            kwargs["shuffle"] = should_shuffle

        return DataLoader(**kwargs)

    def train_dataloader(self) -> DataLoader[dict[str, torch.Tensor]]:
        """Implement one or more PyTorch DataLoaders for training.

        Returns:
            A collection of data loaders specifying training samples.

        Raises:
            MisconfigurationException: If :meth:`setup` does not define a
                dataset or sampler, or if the dataset or sampler has length 0.
        """
        return self._get_dataloader("train")

    def val_dataloader(self) -> DataLoader[dict[str, torch.Tensor]]:
        """Implement one or more PyTorch DataLoaders for validation.

        Returns:
            A collection of data loaders specifying validation samples.

        Raises:
            MisconfigurationException: If :meth:`setup` does not define a
                dataset or sampler, or if the dataset or sampler has length 0.
        """
        return self._get_dataloader("val")

    def test_dataloader(self) -> DataLoader[dict[str, torch.Tensor]]:
        """Implement one or more PyTorch DataLoaders for testing.

        Returns:
            A collection of data loaders specifying testing samples.

        Raises:
            MisconfigurationException: If :meth:`setup` does not define a
                dataset or sampler, or if the dataset or sampler has length 0.
        """
        return self._get_dataloader("test")

    def predict_dataloader(self) -> DataLoader[dict[str, torch.Tensor]]:
        """Implement one or more PyTorch DataLoaders for testing.

        Returns:
            A collection of data loaders specifying predicting samples.

        Raises:
            MisconfigurationException: If :meth:`setup` does not define a
                dataset or sampler, or if the dataset or sampler has length 0.
        """
        return self._get_dataloader("predict")


class MultiDatasetDataModule(L.LightningDataModule):
    """Data module that manages multiple RslearnDataModule instances.

    This module creates and manages multiple RslearnDataModule instances, each handling
    a different dataset. It provides a unified interface for training on multiple datasets
    with different modalities and labels.

    Each dataset can have different:
    - Input modalities (e.g., Sentinel-2 vs Landsat)
    - Label schemas (e.g., different classification classes)
    - Task types (e.g., classification vs detection)
    - Transforms and preprocessing
    """

    def __init__(
        self,
        data_modules: dict[str, RslearnDataModule],
        num_workers: int = 32,
        sample_mode: str = "random_cycle",
        batch_sizes: int | dict[str, int] | None = None,
        refill_batches: bool = False,
        per_dataset_patch_limit: int | None = None,
        steps_per_dataset: int | None = None,
        disabled_datasets: list[str] | None = None,
    ) -> None:
        """Initialize a new MultiDatasetDataModule.

        Args:
            data_modules: dict mapping dataset names to RslearnDataModule objects
            num_workers: the maximum number of workers to use for the dataloader
            sample_mode: the mode to sample from the datasets ("random", "cycle", "random_cycle", "reptile")
            batch_sizes: the batch size for all datasets, or a dict mapping dataset
                names to batch sizes, or None to use the batch size of the largest
                dataset (default: None)
            refill_batches: whether to refill empty dataset iterators
                once they run out each epoch (default: False)
            per_dataset_patch_limit: the maximum number of patches to sample from each dataset
                per epoch during training. Does not affect validation (default: None = no limit)
            steps_per_dataset: the number of steps to sample from each dataset in a row (requires that
                sample_mode is "reptile")
            disabled_datasets: list of datasets to disable (default: None = no disabled datasets)
        """
        super().__init__()
        self.data_modules = data_modules
        self.num_workers = num_workers
        self.sample_mode = sample_mode
        self.batch_sizes = batch_sizes
        self.refill_batches = refill_batches
        self.per_dataset_patch_limit = per_dataset_patch_limit
        self.steps_per_dataset = steps_per_dataset
        self.disabled_datasets = disabled_datasets or []

        for dataset in self.disabled_datasets:
            if dataset in self.data_modules:
                del self.data_modules[dataset]
                logger.info(f"Skipping disabled dataset {dataset}")
            else:
                logger.info(f"Could not find dataset {dataset} to skip")

    def setup(self, stage: str | None = None) -> None:
        """Set up the datasets for the given stage. Also assign dataset-specific names.

        Args:
            stage: The stage to set up ('fit', 'validate', 'test', 'predict')
        """
        for name, data_module in self.data_modules.items():
            data_module.setup(stage, use_in_memory_all_patches_dataset=True)  # type: ignore
            data_module.set_name(name)

    def _get_dataloader(self, split: str) -> DataLoader[dict[str, torch.Tensor]]:
        datasets = {name: dm.datasets[split] for name, dm in self.data_modules.items()}
        if isinstance(self.batch_sizes, dict):
            batch_sizes = self.batch_sizes
        else:
            batch_size: int | None = self.batch_sizes
            if batch_size is None:
                batch_size = max(
                    self.data_modules.values(), key=lambda dm: dm.batch_size
                ).batch_size
            batch_sizes = {name: batch_size for name in self.data_modules.keys()}

        logger.info(f"{split} is using batch_sizes {batch_sizes}")
        logger.info(f"{split} is using sample_mode {self.sample_mode}")
        if self.per_dataset_patch_limit:
            logger.info(
                f"{split} is using per_dataset_patch_limit {self.per_dataset_patch_limit}"
            )

        dataset = MultiDataset(datasets)
        return DataLoader(
            dataset=dataset,
            pin_memory=True,
            num_workers=self.num_workers,
            persistent_workers=True,
            collate_fn=collate_fn,
            batch_sampler=DistributedPerDatasetBatchSampler(
                multi_dataset=dataset,
                batch_sizes=batch_sizes,
                shuffle=(split == "train"),
                num_replicas=self.trainer.world_size,  # type: ignore
                rank=self.trainer.global_rank,  # type: ignore
                sample_mode=self.sample_mode,
                refill_batches=self.refill_batches,
                per_dataset_patch_limit=(
                    self.per_dataset_patch_limit if split == "train" else None
                ),
                steps_per_dataset=self.steps_per_dataset,
            ),
        )

    def train_dataloader(self) -> DataLoader:
        """Get the training dataloader."""
        return self._get_dataloader("train")

    def val_dataloader(self) -> DataLoader:
        """Get the validation dataloader."""
        return self._get_dataloader("val")

    def test_dataloader(self) -> DataLoader:
        """Get the test dataloader."""
        return self._get_dataloader("test")

    def predict_dataloader(self) -> DataLoader:
        """Get the predict dataloader."""
        return self._get_dataloader("predict")


class DistributedPerDatasetBatchSampler(torch.utils.data.Sampler[list[int]]):
    """Distributed batch sampler yielding batches from one sub-dataset per batch.

    Wraps torch DistributedSampler to first split indices across ranks,
    then does "one-subdataset-per-batch" sampling in each process.
    """

    def __init__(
        self,
        multi_dataset: MultiDataset,
        batch_sizes: dict[str, int],
        shuffle: bool = True,
        num_replicas: int | None = None,
        rank: int | None = None,
        sample_mode: str = "random_cycle",
        refill_batches: bool = False,
        steps_per_dataset: int | None = None,
        per_dataset_patch_limit: int | None = None,
    ) -> None:
        """Initialize a new DistributedPerDatasetBatchSampler.

        Args:
            multi_dataset: the MultiDataset to sample from
            batch_sizes: the batch size for each dataset
            shuffle: whether to shuffle the indices
            num_replicas: the number of replicas
            rank: the rank
            sample_mode: the mode to sample from the datasets ("random", "cycle", "random_cycle", "reptile")
            refill_batches: whether to refill empty dataset iterators
                once they run out each epoch
            steps_per_dataset: the number of steps to sample from each dataset
            per_dataset_patch_limit: the maximum number of patches to sample from each dataset
                per epoch during training. Does not affect validation (default: None = no limit)
            steps_per_dataset: the number of steps to sample from each dataset in a row (requires that
                sample_mode is "reptile")
        """
        self.multi_dataset = multi_dataset
        self.batch_sizes = batch_sizes
        self.sample_mode = sample_mode
        self.refill_batches = refill_batches
        self.per_dataset_patch_limit = per_dataset_patch_limit
        self.steps_per_dataset: int = steps_per_dataset  # type: ignore
        self.epoch = 0

        if sample_mode == "reptile":
            assert steps_per_dataset is not None, (
                "steps_per_dataset must be provided when sample_mode is 'reptile'"
            )
        assert sample_mode in (
            "random",
            "cycle",
            "random_cycle",
            "reptile",
        ), f"Invalid sample_mode: {sample_mode}"

        # For now, we just track the total number of batches if refill_batches is True,
        # so we must the datasets come out balanced during each epoch
        if refill_batches and self.sample_mode not in (
            "cycle",
            "random_cycle",
            "reptile",
        ):
            raise ValueError("refill_batches is only supported with round_robin")

        # Using one DistributedSampler per dataset guarantees equal splitting
        # across all datasets across all ranks
        self.dist_samplers = {
            name: DistributedSampler(
                dataset,
                num_replicas=num_replicas,
                rank=rank,
                shuffle=shuffle,
                drop_last=False,
            )
            for name, dataset in multi_dataset.datasets.items()
        }

        for k, v in self.dist_samplers.items():
            logger.info(f"Dataset {k} has {len(v)} samples")

    def set_epoch(self, epoch: int) -> None:
        """Set the epoch for the distributed sampler.

        Args:
            epoch: the epoch to set
        """
        self.epoch = epoch
        for dist_sampler in self.dist_samplers.values():
            dist_sampler.set_epoch(epoch)

    def __iter__(self) -> Iterator[list[int]]:
        """Iterate over the batches."""
        # Get the per-rank, per-epoch list of properly offset multi-dataset indices
        partitioned: dict[str, list[int]] = {}
        refill: dict[str, list[int]] = defaultdict(list)
        for name, sampler in self.dist_samplers.items():
            offset = self.multi_dataset.buckets[name].start
            partitioned[name] = [idx + offset for idx in sampler]
            if self.per_dataset_patch_limit:
                partitioned[name] = partitioned[name][: self.per_dataset_patch_limit]

        # Seed is shared aross all ranks but shuffled per epoch
        rng = random.Random(self.epoch)
        picks = list(partitioned.keys())
        last_picked = -1
        dataset_counter = 0

        # Random mode samples uniformly across all datasets regardless of size
        for n in range(len(self)):
            available = [name for name, idxs in partitioned.items() if idxs]
            if not self.refill_batches:
                # For cycle, only pick from available datasets, but if
                # we are refilling batches then all datasets are available
                picks = [name for name in picks if name in available]
            if not available:
                logger.warning(f"Found no available batch on step {n} of {len(self)}")
                break

            if self.sample_mode == "cycle":
                last_picked = (last_picked + 1) % len(picks)
                name = picks[last_picked]

            elif self.sample_mode == "reptile":
                # Sample n times from the same dataset before moving onto the next,
                # but still ensure we sample from all the datasets before repeating
                # This is so that we can use the refill_batches feature
                if dataset_counter == 0:
                    name = rng.choice(picks)
                    last_picked = picks.index(name)
                else:
                    name = picks[last_picked]
                dataset_counter += 1
                if dataset_counter >= self.steps_per_dataset:
                    dataset_counter = 0
                    picks.remove(name)
                    if not picks:
                        picks = list(partitioned.keys())

            elif self.sample_mode == "random_cycle":
                name = rng.choice(picks)
                picks.remove(name)
                if not picks:
                    picks = list(partitioned.keys())

            else:
                name = rng.choice(available)

            idxs = partitioned[name]
            batch, partitioned[name] = (
                idxs[: self.batch_sizes[name]],
                idxs[self.batch_sizes[name] :],
            )

            # If we are refilling batches, we just keep adding the indexes
            if self.refill_batches:
                refill[name].extend(batch)
                if len(partitioned[name]) == 0:
                    # Shuffle batches again once we have to replenish them
                    partitioned[name], refill[name] = refill[name], []
                    rng.shuffle(partitioned[name])

            yield batch

    def __len__(self) -> int:
        """Return the number of batches."""

        def len_iter() -> Iterator[int]:
            """Iterate over the number of batches for each dataset."""
            for name, sampler in self.dist_samplers.items():
                length = len(sampler)
                if self.per_dataset_patch_limit:
                    length = min(length, self.per_dataset_patch_limit)
                yield math.ceil(length / self.batch_sizes[name])

        if self.refill_batches:
            return max(len_iter()) * len(self.dist_samplers)
        else:
            return sum(len_iter())<|MERGE_RESOLUTION|>--- conflicted
+++ resolved
@@ -139,17 +139,12 @@
             )
             logger.info(f"got {len(dataset)} examples in split {split}")
             if split_config.get_load_all_patches():
-<<<<<<< HEAD
-                logger.info(
-                    f"using AllPatchesDataset (in_memory={self.use_in_memory_all_patches_dataset})"
-=======
                 if use_in_memory_all_patches_dataset is None:
                     use_in_memory_all_patches_dataset = (
                         self.use_in_memory_all_patches_dataset
                     )
                 logger.info(
                     f"using AllPatchesDataset (in_memory={use_in_memory_all_patches_dataset})"
->>>>>>> 3ae3eaff
                 )
                 patch_size = split_config.get_patch_size()
                 if patch_size is None:
@@ -165,11 +160,7 @@
                     rank=self.trainer.global_rank if self.trainer else 0,
                     world_size=self.trainer.world_size if self.trainer else 1,
                 )
-<<<<<<< HEAD
-                if self.use_in_memory_all_patches_dataset:
-=======
                 if use_in_memory_all_patches_dataset:
->>>>>>> 3ae3eaff
                     kwargs.pop("rank")
                     kwargs.pop("world_size")
                     all_patches_cls = InMemoryAllPatchesDataset  # type: ignore
