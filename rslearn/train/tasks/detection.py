"""Detection task."""

from typing import Any

import numpy as np
import numpy.typing as npt
import scipy.optimize
import scipy.spatial
import shapely
import torch
import torchmetrics.classification
import torchvision
from torchmetrics import Metric, MetricCollection

from rslearn.utils import Feature, STGeometry

from .task import BasicTask

DEFAULT_COLORS = [
    (255, 0, 0),
    (0, 255, 0),
    (0, 0, 255),
    (255, 255, 0),
    (0, 255, 255),
    (255, 0, 255),
    (0, 128, 0),
    (255, 160, 122),
    (139, 69, 19),
    (128, 128, 128),
    (255, 255, 255),
    (143, 188, 143),
    (95, 158, 160),
    (255, 200, 0),
    (128, 0, 0),
]


class DetectionTask(BasicTask):
    """A point or bounding box detection task."""

    def __init__(
        self,
        property_name: str,
        classes: list[str],
        filters: list[tuple[str, str]] | None = None,
        read_class_id: bool = False,
        skip_unknown_categories: bool = False,
        skip_empty_examples: bool = False,
        colors: list[tuple[int, int, int]] = DEFAULT_COLORS,
        box_size: int | None = None,
        clip_boxes: bool = True,
        exclude_by_center: bool = False,
        score_threshold: float = 0.5,
        enable_map_metric: bool = True,
        enable_f1_metric: bool = False,
        f1_metric_thresholds: list[list[float]] = [
            [
                0.05,
                0.1,
                0.2,
                0.3,
                0.4,
                0.5,
                0.6,
                0.7,
                0.8,
                0.9,
                0.95,
            ]
        ],
        f1_metric_kwargs: dict[str, Any] = {},
        **kwargs: Any,
    ) -> None:
        """Initialize a new SegmentationTask.

        Args:
            property_name: the property from which to extract the class name. The class
                is read from the first matching feature.
            classes: a list of class names.
            filters: optional list of (property_name, property_value) to only consider
                features with matching properties.
            read_class_id: whether to read an integer class ID instead of the class
                name.
            skip_unknown_categories: whether to skip examples with categories that are
                not passed via classes, instead of throwing error
            skip_empty_examples: whether to skip examples with zero labels.
            colors: optional colors for each class
            box_size: force all boxes to be this size, centered at the centroid of the
                geometry. Required for Point geometries.
            clip_boxes: whether to clip boxes to the image bounds.
            exclude_by_center: before optionally clipping boxes, exclude boxes if the
                center is outside the image bounds.
            score_threshold: confidence threshold for visualization and prediction.
            enable_map_metric: whether to compute mAP (default true)
            enable_f1_metric: whether to compute F1 (default false)
            f1_metric_thresholds: list of list of thresholds to apply for F1 metric.
                Each inner list is used to initialize a separate F1 metric where the
                best F1 across the thresholds within the inner list is computed. If
                there are multiple inner lists, then multiple F1 scores will be
                reported.
            f1_metric_kwargs: extra arguments to pass to F1 metric.
            kwargs: additional arguments to pass to BasicTask
        """
        super().__init__(**kwargs)
        self.property_name = property_name
        self.classes = classes
        self.filters = filters
        self.read_class_id = read_class_id
        self.skip_unknown_categories = skip_unknown_categories
        self.skip_empty_examples = skip_empty_examples
        self.colors = colors
        self.box_size = box_size
        self.clip_boxes = clip_boxes
        self.exclude_by_center = exclude_by_center
        self.score_threshold = score_threshold
        self.enable_map_metric = enable_map_metric
        self.enable_f1_metric = enable_f1_metric
        self.f1_metric_thresholds = f1_metric_thresholds
        self.f1_metric_kwargs = f1_metric_kwargs

        if not self.filters:
            self.filters = []

    def process_inputs(
        self,
        raw_inputs: dict[str, torch.Tensor | list[Feature]],
        metadata: dict[str, Any],
        load_targets: bool = True,
    ) -> tuple[dict[str, Any], dict[str, Any]]:
        """Processes the data into targets.

        Args:
            raw_inputs: raster or vector data to process
            metadata: metadata about the patch being read
            load_targets: whether to load the targets or only inputs

        Returns:
            tuple (input_dict, target_dict) containing the processed inputs and targets
                that are compatible with both metrics and loss functions
        """
        if not load_targets:
            return {}, {}

        boxes = []
        class_labels = []
        valid = 1

        data = raw_inputs["targets"]
        for feat in data:
            if feat.properties is None:
                continue
            if self.filters is not None:
                for property_name, property_value in self.filters:
                    if feat.properties.get(property_name) != property_value:
                        continue
            if self.property_name not in feat.properties:
                continue

            v = feat.properties[self.property_name]
            if self.read_class_id:
                class_id = int(v)
            else:
                if v in self.classes:
                    class_id = self.classes.index(v)
                else:
                    class_id = -1

            if class_id < 0 or class_id >= len(self.classes):
                # Throw error if unknown categories are not acceptable.
                assert self.skip_unknown_categories
                # Otherwise, skip this example.
                continue

            # Convert to relative coordinates for this patch.
            shp = feat.geometry.shp
            if self.box_size:
                box = [
                    int(shp.centroid.x) - self.box_size,
                    int(shp.centroid.y) - self.box_size,
                    int(shp.centroid.x) + self.box_size,
                    int(shp.centroid.y) + self.box_size,
                ]
            else:
                box = [int(val) for val in shp.bounds]

            if box[0] >= metadata["bounds"][2] or box[2] <= metadata["bounds"][0]:
                continue
            if box[1] >= metadata["bounds"][3] or box[3] <= metadata["bounds"][1]:
                continue

            if self.exclude_by_center:
                center_col = (box[0] + box[2]) // 2
                center_row = (box[1] + box[3]) // 2
                if (
                    center_col <= metadata["bounds"][0]
                    or center_col >= metadata["bounds"][2]
                ):
                    continue
                if (
                    center_row <= metadata["bounds"][1]
                    or center_row >= metadata["bounds"][3]
                ):
                    continue

            if self.clip_boxes:
                box = [
                    np.clip(box[0], metadata["bounds"][0], metadata["bounds"][2]),
                    np.clip(box[1], metadata["bounds"][1], metadata["bounds"][3]),
                    np.clip(box[2], metadata["bounds"][0], metadata["bounds"][2]),
                    np.clip(box[3], metadata["bounds"][1], metadata["bounds"][3]),
                ]

            # Convert to relative coordinates.
            box = [
                box[0] - metadata["bounds"][0],
                box[1] - metadata["bounds"][1],
                box[2] - metadata["bounds"][0],
                box[3] - metadata["bounds"][1],
            ]

            boxes.append(box)
            class_labels.append(class_id)

        if len(boxes) == 0:
            boxes = torch.zeros((0, 4), dtype=torch.float32)
            class_labels = torch.zeros((0,), dtype=torch.int64)
        else:
            boxes = torch.as_tensor(boxes, dtype=torch.float32)
            class_labels = torch.as_tensor(class_labels, dtype=torch.int64)

        if self.skip_empty_examples and len(boxes) == 0:
            valid = 0

        return {}, {
            "valid": torch.tensor(valid, dtype=torch.int32),
            "boxes": boxes,
            "labels": class_labels,
            "width": torch.tensor(
                metadata["bounds"][2] - metadata["bounds"][0], dtype=torch.float32
            ),
            "height": torch.tensor(
                metadata["bounds"][3] - metadata["bounds"][1], dtype=torch.float32
            ),
        }

    def process_output(
        self, raw_output: Any, metadata: dict[str, Any]
    ) -> npt.NDArray[Any] | list[Feature]:
        """Processes an output into raster or vector data.

        Args:
            raw_output: the output from prediction head.
            metadata: metadata about the patch being read

        Returns:
            either raster or vector data.
        """
        # Apply confidence threshold.
        wanted = raw_output["scores"].cpu().numpy() > self.score_threshold
        boxes = raw_output["boxes"].cpu().numpy()[wanted]
        class_ids = raw_output["labels"].cpu().numpy()[wanted]
        scores = raw_output["scores"].cpu().numpy()[wanted]

        features = []
        for box, class_id, score in zip(boxes, class_ids, scores):
            shp = shapely.box(
                metadata["bounds"][0] + float(box[0]),
                metadata["bounds"][1] + float(box[1]),
                metadata["bounds"][0] + float(box[2]),
                metadata["bounds"][1] + float(box[3]),
            )
            geom = STGeometry(metadata["projection"], shp, None)
            properties = {
                "score": float(score),
            }

            class_id = int(class_id)
            if self.read_class_id:
                properties[self.property_name] = class_id
            else:
                properties[self.property_name] = self.classes[class_id]

            features.append(Feature(geom, properties))

        return features

    def visualize(
        self,
        input_dict: dict[str, Any],
        target_dict: dict[str, Any] | None,
        output: Any,
    ) -> dict[str, npt.NDArray[Any]]:
        """Visualize the outputs and targets.

        Args:
            input_dict: the input dict from process_inputs
            target_dict: the target dict from process_inputs
            output: the prediction

        Returns:
            a dictionary mapping image name to visualization image
        """
        image = super().visualize(input_dict, target_dict, output)["image"]

        def draw_boxes(
            image: npt.NDArray[Any], d: dict[str, torch.Tensor]
        ) -> npt.NDArray[Any]:
            boxes = d["boxes"].cpu().numpy()
            class_ids = d["labels"].cpu().numpy()
            if "scores" in d:
                wanted = d["scores"].cpu().numpy() > self.score_threshold
                boxes = boxes[wanted]
                class_ids = class_ids[wanted]

            for box, class_id in zip(boxes, class_ids):
                sx = int(np.clip(box[0], 0, image.shape[1]))
                sy = int(np.clip(box[1], 0, image.shape[0]))
                ex = int(np.clip(box[2], 0, image.shape[1]))
                ey = int(np.clip(box[3], 0, image.shape[0]))
                color = self.colors[class_id % len(self.colors)]
                image[sy:ey, sx : sx + 2, :] = color
                image[sy:ey, ex - 2 : ex, :] = color
                image[sy : sy + 2, sx:ex, :] = color
                image[ey - 2 : ey, sx:ex, :] = color

            return image

        if target_dict is None:
            raise ValueError("target_dict is required for visualization")
        return {
            "gt": draw_boxes(image.copy(), target_dict),
            "pred": draw_boxes(image.copy(), output),
        }

    def get_metrics(self) -> MetricCollection:
        """Get the metrics for this task."""
        metrics = {}

        if self.enable_map_metric:
            metrics["mAP"] = DetectionMetric(
                torchmetrics.detection.mean_ap.MeanAveragePrecision(),
                output_key="map",
            )

        if self.enable_f1_metric:
            kwargs = dict(
                num_classes=len(self.classes),
            )
            kwargs.update(self.f1_metric_kwargs)
<<<<<<< HEAD

            for thresholds in self.f1_metric_thresholds:
                if len(self.f1_metric_thresholds) == 1:
                    suffix = ""
                else:
                    # Metric name can't contain "." so change to ",".
                    suffix = "_" + str(thresholds[0]).replace(".", ",")

                metrics["F1" + suffix] = DetectionMetric(
                    F1Metric(score_thresholds=thresholds, **kwargs)
                )
                metrics["precision" + suffix] = DetectionMetric(
                    F1Metric(
                        score_thresholds=thresholds, metric_mode="precision", **kwargs
                    )
                )
                metrics["recall" + suffix] = DetectionMetric(
                    F1Metric(
                        score_thresholds=thresholds, metric_mode="recall", **kwargs
                    )
                )

=======
            metrics["F1"] = DetectionMetric(F1Metric(**kwargs))  # type: ignore
>>>>>>> 595e8e41
        return MetricCollection(metrics)


class DetectionMetric(Metric):
    """Metric for detection task."""

    def __init__(self, metric: Metric, output_key: str | None = None):
        """Initialize a new DetectionMetric.

        Args:
            metric: the metric to wrap.
            output_key: in case the metric returns a dict, return this element of the
                dict. Leave None if metric returns scalar.
        """
        super().__init__()
        self.metric = metric
        self.output_key = output_key

    def update(
        self, preds: list[dict[str, Any]], targets: list[dict[str, Any]]
    ) -> None:
        """Update metric.

        Args:
            preds: the predictions
            targets: the targets
        """
        new_preds = []
        new_targets = []
        for pred, target in zip(preds, targets):
            if not target["valid"]:
                continue
            new_preds.append(pred)
            new_targets.append(target)
        self.metric.update(new_preds, new_targets)

    def compute(self) -> Any:
        """Returns the computed metric."""
        val = self.metric.compute()
        if self.output_key:
            val = val[self.output_key]
        return val

    def reset(self) -> None:
        """Reset metric."""
        super().reset()
        self.metric.reset()

    def plot(self, *args: list[Any], **kwargs: dict[str, Any]) -> Any:
        """Returns a plot of the metric."""
        return self.metric.plot(*args, **kwargs)


class F1Metric(Metric):
    """F1 score for object detection."""

    def __init__(
        self,
        num_classes: int,
        score_thresholds: list[float],
        cmp_mode: str = "iou",
        cmp_threshold: float = 0.5,
        flatten_classes: bool = False,
        metric_mode: str = "f1",
    ):
        """Create a new F1Metric.

        Args:
            num_classes: number of classes.
            cmp_mode: how to compare boxes, either "iou" or "distance".
            cmp_threshold: similarity threshold, i.e. min IoU or max distance to
                consider two boxes as matching.
            score_thresholds: list of score thresholds to check F1 score for. The final
                metric is the best F1 across score thresholds.
            flatten_classes: sum true positives, false positives, and false negatives
                across classes and report combined F1 instead of computing F1 score for
                each class and then reporting the average.
            metric_mode: set to "precision" or "recall" to return that instead of F1
                (default "f1")
        """
        super().__init__()
        self.num_classes = num_classes
        self.cmp_mode = cmp_mode
        self.cmp_threshold = cmp_threshold
        self.score_thresholds = score_thresholds
        self.flatten_classes = flatten_classes
        self.metric_mode = metric_mode

        assert self.cmp_mode in ["iou", "distance"]
        assert self.metric_mode in ["f1", "precision", "recall"]

        for cls_idx in range(self.num_classes):
            for thr_idx in range(len(self.score_thresholds)):
                cur_prefix = self._get_state_prefix(cls_idx, thr_idx)
                self.add_state(
                    cur_prefix + "tp", default=torch.tensor(0), dist_reduce_fx="sum"
                )
                self.add_state(
                    cur_prefix + "fp", default=torch.tensor(0), dist_reduce_fx="sum"
                )
                self.add_state(
                    cur_prefix + "fn", default=torch.tensor(0), dist_reduce_fx="sum"
                )

    def _get_state_prefix(self, cls_idx: int, thr_idx: int) -> str:
        if self.flatten_classes:
            cls_idx = 0
        return f"{cls_idx}_{thr_idx}_"

    def _single_update(self, pred: dict[str, Any], target: dict[str, Any]) -> None:
        for cls_idx in range(self.num_classes):
            # Get ground truth boxes for this class.
            gt_boxes = target["boxes"][target["labels"] == cls_idx]

            for thr_idx, score_threshold in enumerate(self.score_thresholds):
                # Get predicted boxes for this class under the current score threshold.
                selector = (pred["scores"] >= score_threshold) & (
                    pred["labels"] == cls_idx
                )
                pred_boxes = pred["boxes"][selector, :]

                # Compute comparison scores.
                if self.cmp_mode == "iou":
                    ious = torchvision.ops.box_iou(gt_boxes, pred_boxes)
                    cmp_result = ious.cpu().numpy() >= self.cmp_threshold

                elif self.cmp_mode == "distance":

                    def get_centers(boxes: torch.Tensor) -> torch.Tensor:
                        return torch.stack(
                            [
                                (boxes[:, 0] + boxes[:, 2]) / 2,
                                (boxes[:, 1] + boxes[:, 3]) / 2,
                            ],
                            dim=1,
                        )

                    gt_centers = get_centers(gt_boxes)
                    pred_centers = get_centers(pred_boxes)
                    distances = scipy.spatial.distance_matrix(
                        gt_centers.cpu().numpy(), pred_centers.cpu().numpy()
                    )
                    cmp_result = distances <= self.cmp_threshold

                # Using Hungarian matching algorithm to assign lowest-cost gt-pred pairs.
                rows, cols = scipy.optimize.linear_sum_assignment(
                    1 - cmp_result.astype(np.float32)
                )
                matches = cmp_result[rows, cols]
                tp = np.count_nonzero(matches)
                fp = len(pred_boxes) - tp
                fn = len(gt_boxes) - tp

                cur_prefix = self._get_state_prefix(cls_idx, thr_idx)
                setattr(self, cur_prefix + "tp", getattr(self, cur_prefix + "tp") + tp)
                setattr(self, cur_prefix + "fp", getattr(self, cur_prefix + "fp") + fp)
                setattr(self, cur_prefix + "fn", getattr(self, cur_prefix + "fn") + fn)

    def update(
        self, preds: list[dict[str, Any]], targets: list[dict[str, Any]]
    ) -> None:
        """Update metric.

        Args:
            preds: the predictions
            targets: the targets
        """
        for pred, target in zip(preds, targets):
            self._single_update(pred, target)

    def compute(self) -> Any:
        """Compute metric.

        Returns:
            the best F1 score across score thresholds and classes.
        """
        best_scores = []

        if self.flatten_classes:
            classes_to_check = 1
        else:
            classes_to_check = self.num_classes

        for cls_idx in range(classes_to_check):
            best_score = None

            for thr_idx in range(len(self.score_thresholds)):
                cur_prefix = self._get_state_prefix(cls_idx, thr_idx)
                tp = getattr(self, cur_prefix + "tp")
                fp = getattr(self, cur_prefix + "fp")
                fn = getattr(self, cur_prefix + "fn")
                device = tp.device

                if tp + fp == 0:
                    precision = torch.tensor(0, dtype=torch.float32, device=device)
                else:
                    precision = tp / (tp + fp)

                if tp + fn == 0:
                    recall = torch.tensor(0, dtype=torch.float32, device=device)
                else:
                    recall = tp / (tp + fn)

                if precision + recall < 0.001:
                    f1 = torch.tensor(0, dtype=torch.float32, device=device)
                else:
                    f1 = 2 * precision * recall / (precision + recall)

                if self.metric_mode == "f1":
                    score = f1
                elif self.metric_mode == "precision":
                    score = precision
                elif self.metric_mode == "recall":
                    score = recall

                if best_score is None or score > best_score:
                    best_score = score

            best_scores.append(best_score)

        return torch.mean(torch.stack(best_scores))<|MERGE_RESOLUTION|>--- conflicted
+++ resolved
@@ -347,7 +347,6 @@
                 num_classes=len(self.classes),
             )
             kwargs.update(self.f1_metric_kwargs)
-<<<<<<< HEAD
 
             for thresholds in self.f1_metric_thresholds:
                 if len(self.f1_metric_thresholds) == 1:
@@ -357,22 +356,23 @@
                     suffix = "_" + str(thresholds[0]).replace(".", ",")
 
                 metrics["F1" + suffix] = DetectionMetric(
-                    F1Metric(score_thresholds=thresholds, **kwargs)
+                    F1Metric(score_thresholds=thresholds, **kwargs)  # type: ignore
                 )
                 metrics["precision" + suffix] = DetectionMetric(
                     F1Metric(
-                        score_thresholds=thresholds, metric_mode="precision", **kwargs
+                        score_thresholds=thresholds,
+                        metric_mode="precision",
+                        **kwargs,  # type: ignore
                     )
                 )
                 metrics["recall" + suffix] = DetectionMetric(
                     F1Metric(
-                        score_thresholds=thresholds, metric_mode="recall", **kwargs
+                        score_thresholds=thresholds,
+                        metric_mode="recall",
+                        **kwargs,  # type: ignore
                     )
                 )
 
-=======
-            metrics["F1"] = DetectionMetric(F1Metric(**kwargs))  # type: ignore
->>>>>>> 595e8e41
         return MetricCollection(metrics)
 
 
