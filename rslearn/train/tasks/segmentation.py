"""Segmentation task."""

from typing import Any

import numpy as np
import numpy.typing as npt
import torch
import torchmetrics.classification
from torchmetrics import Metric, MetricCollection

from rslearn.utils import Feature

from .task import BasicTask

# TODO: This is duplicated code fix it
DEFAULT_COLORS = [
    (255, 0, 0),
    (0, 255, 0),
    (0, 0, 255),
    (255, 255, 0),
    (0, 255, 255),
    (255, 0, 255),
    (0, 128, 0),
    (255, 160, 122),
    (139, 69, 19),
    (128, 128, 128),
    (255, 255, 255),
    (143, 188, 143),
    (95, 158, 160),
    (255, 200, 0),
    (128, 0, 0),
]


class SegmentationTask(BasicTask):
    """A segmentation (per-pixel classification) task."""

    def __init__(
        self,
        num_classes: int,
        colors: list[tuple[int, int, int]] = DEFAULT_COLORS,
        zero_is_invalid: bool = False,
        enable_accuracy_metric: bool = True,
        enable_miou_metric: bool = False,
        enable_f1_metric: bool = False,
        f1_metric_thresholds: list[list[float]] = [[0.5]],
        metric_kwargs: dict[str, Any] = {},
        miou_metric_kwargs: dict[str, Any] = {},
        prob_scales: list[float] | None = None,
        other_metrics: dict[str, Metric] = {},
        **kwargs: Any,
    ) -> None:
        """Initialize a new SegmentationTask.

        Args:
            num_classes: the number of classes to predict
            colors: optional colors for each class
            zero_is_invalid: whether pixels labeled class 0 should be marked invalid
            enable_accuracy_metric: whether to enable the accuracy metric (default
                true).
            enable_f1_metric: whether to enable the F1 metric (default false).
            enable_miou_metric: whether to enable the mean IoU metric (default false).
            f1_metric_thresholds: list of list of thresholds to apply for F1 metric.
                Each inner list is used to initialize a separate F1 metric where the
                best F1 across the thresholds within the inner list is computed. If
                there are multiple inner lists, then multiple F1 scores will be
                reported.
            metric_kwargs: additional arguments to pass to underlying metric, see
                torchmetrics.classification.MulticlassAccuracy.
            miou_metric_kwargs: additional arguments to pass to MeanIoUMetric, if
                enable_miou_metric is passed.
            prob_scales: during inference, scale the output probabilities by this much
                before computing the argmax. There is one scale per class. Note that
                this is only applied during prediction, not when computing val or test
                metrics.
            other_metrics: additional metrics to configure on this task.
            kwargs: additional arguments to pass to BasicTask
        """
        super().__init__(**kwargs)
        self.num_classes = num_classes
        self.colors = colors
        self.zero_is_invalid = zero_is_invalid
        self.enable_accuracy_metric = enable_accuracy_metric
        self.enable_f1_metric = enable_f1_metric
        self.enable_miou_metric = enable_miou_metric
        self.f1_metric_thresholds = f1_metric_thresholds
        self.metric_kwargs = metric_kwargs
        self.miou_metric_kwargs = miou_metric_kwargs
        self.prob_scales = prob_scales
        self.other_metrics = other_metrics

    def process_inputs(
        self,
        raw_inputs: dict[str, torch.Tensor],
        metadata: dict[str, Any],
        load_targets: bool = True,
    ) -> tuple[dict[str, Any], dict[str, Any]]:
        """Processes the data into targets.

        Args:
            raw_inputs: raster or vector data to process
            metadata: metadata about the patch being read
            load_targets: whether to load the targets or only inputs

        Returns:
            tuple (input_dict, target_dict) containing the processed inputs and targets
                that are compatible with both metrics and loss functions
        """
        if not load_targets:
            return {}, {}

        # TODO: List[Feature] is currently not supported
        assert raw_inputs["targets"].shape[0] == 1
        labels = raw_inputs["targets"][0, :, :].long()

        if self.zero_is_invalid:
            valid = (labels > 0).float()
        else:
            valid = torch.ones(labels.shape, dtype=torch.float32)

        return {}, {
            "classes": labels,
            "valid": valid,
        }

    def process_output(
        self, raw_output: Any, metadata: dict[str, Any]
    ) -> npt.NDArray[Any] | list[Feature]:
        """Processes an output into raster or vector data.

        Args:
            raw_output: the output from prediction head.
            metadata: metadata about the patch being read

        Returns:
            either raster or vector data.
        """
        raw_output_np = raw_output.cpu().numpy()
        if self.prob_scales is not None:
            # Scale the channel dimension by the provided scales.
            raw_output_np = raw_output_np * np.array(self.prob_scales)[:, None, None]
        classes = raw_output_np.argmax(axis=0).astype(np.uint8)
        return classes[None, :, :]

    def visualize(
        self,
        input_dict: dict[str, Any],
        target_dict: dict[str, Any] | None,
        output: Any,
    ) -> dict[str, npt.NDArray[Any]]:
        """Visualize the outputs and targets.

        Args:
            input_dict: the input dict from process_inputs
            target_dict: the target dict from process_inputs
            output: the prediction

        Returns:
            a dictionary mapping image name to visualization image
        """
        image = super().visualize(input_dict, target_dict, output)["image"]
        if target_dict is None:
            raise ValueError("target_dict is required for visualization")
        gt_classes = target_dict["classes"].cpu().numpy()
        pred_classes = output.cpu().numpy().argmax(axis=0)
        gt_vis = np.zeros((gt_classes.shape[0], gt_classes.shape[1], 3), dtype=np.uint8)
        pred_vis = np.zeros(
            (pred_classes.shape[0], pred_classes.shape[1], 3), dtype=np.uint8
        )
        for class_id in range(self.num_classes):
            color = self.colors[class_id % len(self.colors)]
            gt_vis[gt_classes == class_id] = color
            pred_vis[pred_classes == class_id] = color

        return {
            "image": np.array(image),
            "gt": gt_vis,
            "pred": pred_vis,
        }

    def get_metrics(self) -> MetricCollection:
        """Get the metrics for this task."""
        metrics = {}

        if self.enable_accuracy_metric:
            accuracy_metric_kwargs = dict(num_classes=self.num_classes)
            accuracy_metric_kwargs.update(self.metric_kwargs)
            metrics["accuracy"] = SegmentationMetric(
                torchmetrics.classification.MulticlassAccuracy(**accuracy_metric_kwargs)
            )

        if self.enable_f1_metric:
            for thresholds in self.f1_metric_thresholds:
                if len(self.f1_metric_thresholds) == 1:
                    suffix = ""
                else:
                    # Metric name can't contain "." so change to ",".
                    suffix = "_" + str(thresholds[0]).replace(".", ",")

                metrics["F1" + suffix] = SegmentationMetric(
                    F1Metric(num_classes=self.num_classes, score_thresholds=thresholds)
                )
                metrics["precision" + suffix] = SegmentationMetric(
                    F1Metric(
                        num_classes=self.num_classes,
                        score_thresholds=thresholds,
                        metric_mode="precision",
                    )
                )
                metrics["recall" + suffix] = SegmentationMetric(
                    F1Metric(
                        num_classes=self.num_classes,
                        score_thresholds=thresholds,
                        metric_mode="recall",
                    )
                )

        if self.enable_miou_metric:
            miou_metric_kwargs: dict[str, Any] = dict(num_classes=self.num_classes)
            if self.zero_is_invalid:
                miou_metric_kwargs["zero_is_invalid"] = True
            miou_metric_kwargs.update(self.miou_metric_kwargs)
            metrics["mean_iou"] = SegmentationMetric(
                MeanIoUMetric(**miou_metric_kwargs),
                pass_probabilities=False,
            )

        if self.other_metrics:
            metrics.update(self.other_metrics)

        return MetricCollection(metrics)


class SegmentationHead(torch.nn.Module):
    """Head for segmentation task."""

    def forward(
        self,
        logits: torch.Tensor,
        inputs: list[dict[str, Any]],
        targets: list[dict[str, Any]] | None = None,
    ) -> tuple[torch.Tensor, dict[str, Any]]:
        """Compute the segmentation outputs from logits and targets.

        Args:
            logits: tensor that is (BatchSize, NumClasses, Height, Width) in shape.
            inputs: original inputs (ignored).
            targets: should contain classes key that stores the per-pixel class labels.

        Returns:
            tuple of outputs and loss dict
        """
        outputs = torch.nn.functional.softmax(logits, dim=1)

        losses = {}
        if targets:
            labels = torch.stack([target["classes"] for target in targets], dim=0)
            mask = torch.stack([target["valid"] for target in targets], dim=0)
            per_pixel_loss = torch.nn.functional.cross_entropy(
                logits, labels, reduction="none"
            )
<<<<<<< HEAD
            mask_sum = torch.sum(mask)
            if mask_sum > 0:
                # Compute average loss over valid pixels.
                loss = torch.sum(per_pixel_loss * mask) / torch.sum(mask)
            else:
                # If there are no valid pixels, we avoid dividing by zero and just let
                # the summed mask loss be zero.
                loss = torch.sum(per_pixel_loss * mask)
=======
            losses["cls"] = torch.mean(loss)
>>>>>>> e3d0ee5b

        return outputs, losses


class SegmentationMetric(Metric):
    """Metric for segmentation task."""

    def __init__(
        self,
        metric: Metric,
        pass_probabilities: bool = True,
        class_idx: int | None = None,
    ):
        """Initialize a new SegmentationMetric.

        Args:
            metric: the metric to wrap. This wrapping class will handle selecting the
                classes from the targets and masking out invalid pixels.
            pass_probabilities: whether to pass predicted probabilities to the metric.
                If False, argmax is applied to pass the predicted classes instead.
            class_idx: if metric returns value for multiple classes, select this class.
        """
        super().__init__()
        self.metric = metric
        self.pass_probablities = pass_probabilities
        self.class_idx = class_idx

    def update(
        self, preds: list[Any] | torch.Tensor, targets: list[dict[str, Any]]
    ) -> None:
        """Update metric.

        Args:
            preds: the predictions
            targets: the targets
        """
        if not isinstance(preds, torch.Tensor):
            preds = torch.stack(preds)
        labels = torch.stack([target["classes"] for target in targets])

        # Sub-select the valid labels.
        # We flatten the prediction and label images at valid pixels.
        # Prediction is changed from BCHW to BHWC so we can select the valid BHW mask.
        mask = torch.stack([target["valid"] > 0 for target in targets])
        preds = preds.permute(0, 2, 3, 1)[mask]
        labels = labels[mask]
        if len(preds) == 0:
            return

        if not self.pass_probablities:
            preds = preds.argmax(dim=1)

        self.metric.update(preds, labels)

    def compute(self) -> Any:
        """Returns the computed metric."""
        result = self.metric.compute()
        if self.class_idx is not None:
            result = result[self.class_idx]
        return result

    def reset(self) -> None:
        """Reset metric."""
        super().reset()
        self.metric.reset()

    def plot(self, *args: list[Any], **kwargs: dict[str, Any]) -> Any:
        """Returns a plot of the metric."""
        return self.metric.plot(*args, **kwargs)


class F1Metric(Metric):
    """F1 score for segmentation.

    It treats each class as a separate prediction task, and computes the maximum F1
    score under the different configured thresholds per-class.
    """

    def __init__(
        self,
        num_classes: int,
        score_thresholds: list[float],
        metric_mode: str = "f1",
    ):
        """Create a new F1Metric.

        Args:
            num_classes: number of classes.
            score_thresholds: list of score thresholds to check F1 score for. The final
                metric is the best F1 across score thresholds.
            metric_mode: set to "precision" or "recall" to return that instead of F1
                (default "f1")
        """
        super().__init__()
        self.num_classes = num_classes
        self.score_thresholds = score_thresholds
        self.metric_mode = metric_mode

        assert self.metric_mode in ["f1", "precision", "recall"]

        for cls_idx in range(self.num_classes):
            for thr_idx in range(len(self.score_thresholds)):
                cur_prefix = self._get_state_prefix(cls_idx, thr_idx)
                self.add_state(
                    cur_prefix + "tp", default=torch.tensor(0), dist_reduce_fx="sum"
                )
                self.add_state(
                    cur_prefix + "fp", default=torch.tensor(0), dist_reduce_fx="sum"
                )
                self.add_state(
                    cur_prefix + "fn", default=torch.tensor(0), dist_reduce_fx="sum"
                )

    def _get_state_prefix(self, cls_idx: int, thr_idx: int) -> str:
        return f"{cls_idx}_{thr_idx}_"

    def update(self, preds: torch.Tensor, labels: torch.Tensor) -> None:
        """Update metric.

        Args:
            preds: the predictions, NxC.
            labels: the targets, N, with values from 0 to C-1.
        """
        for cls_idx in range(self.num_classes):
            for thr_idx, score_threshold in enumerate(self.score_thresholds):
                pred_bin = preds[:, cls_idx] > score_threshold
                gt_bin = labels == cls_idx

                tp = torch.count_nonzero(pred_bin & gt_bin).item()
                fp = torch.count_nonzero(pred_bin & torch.logical_not(gt_bin)).item()
                fn = torch.count_nonzero(torch.logical_not(pred_bin) & gt_bin).item()

                cur_prefix = self._get_state_prefix(cls_idx, thr_idx)
                setattr(self, cur_prefix + "tp", getattr(self, cur_prefix + "tp") + tp)
                setattr(self, cur_prefix + "fp", getattr(self, cur_prefix + "fp") + fp)
                setattr(self, cur_prefix + "fn", getattr(self, cur_prefix + "fn") + fn)

    def compute(self) -> Any:
        """Compute metric.

        Returns:
            the best F1 score across score thresholds and classes.
        """
        best_scores = []

        for cls_idx in range(self.num_classes):
            best_score = None

            for thr_idx in range(len(self.score_thresholds)):
                cur_prefix = self._get_state_prefix(cls_idx, thr_idx)
                tp = getattr(self, cur_prefix + "tp")
                fp = getattr(self, cur_prefix + "fp")
                fn = getattr(self, cur_prefix + "fn")
                device = tp.device

                if tp + fp == 0:
                    precision = torch.tensor(0, dtype=torch.float32, device=device)
                else:
                    precision = tp / (tp + fp)

                if tp + fn == 0:
                    recall = torch.tensor(0, dtype=torch.float32, device=device)
                else:
                    recall = tp / (tp + fn)

                if precision + recall < 0.001:
                    f1 = torch.tensor(0, dtype=torch.float32, device=device)
                else:
                    f1 = 2 * precision * recall / (precision + recall)

                if self.metric_mode == "f1":
                    score = f1
                elif self.metric_mode == "precision":
                    score = precision
                elif self.metric_mode == "recall":
                    score = recall

                if best_score is None or score > best_score:
                    best_score = score

            best_scores.append(best_score)

        return torch.mean(torch.stack(best_scores))


class MeanIoUMetric(Metric):
    """Mean IoU for segmentation.

    This is the mean of the per-class intersection-over-union scores. The per-class
    intersection is the number of pixels across all examples where the predicted label
    and ground truth label are both that class, and the per-class union is defined
    similarly.

    This differs from torchmetrics.segmentation.MeanIoU, where the mean IoU is computed
    per-image, and averaged across images.
    """

    def __init__(
        self,
        num_classes: int,
        zero_is_invalid: bool = False,
        ignore_missing_classes: bool = False,
        class_idx: int | None = None,
    ):
        """Create a new MeanIoUMetric.

        Args:
            num_classes: the number of classes for the task.
            zero_is_invalid: whether to ignore class 0 in computing mean IoU.
            ignore_missing_classes: whether to ignore classes that don't appear in
                either the predictions or the ground truth. If false, the IoU for a
                missing class will be 0.
            class_idx: only compute and return the IoU for this class. This option is
                provided so the user can get per-class IoU results, since Lightning
                only supports scalar return values from metrics.
        """
        super().__init__()
        self.num_classes = num_classes
        self.zero_is_invalid = zero_is_invalid
        self.ignore_missing_classes = ignore_missing_classes
        self.class_idx = class_idx

        self.add_state(
            "intersections", default=torch.zeros(self.num_classes), dist_reduce_fx="sum"
        )
        self.add_state(
            "unions", default=torch.zeros(self.num_classes), dist_reduce_fx="sum"
        )

    def update(self, preds: torch.Tensor, labels: torch.Tensor) -> None:
        """Update metric.

        Like torchmetrics.segmentation.MeanIoU with input_format="index", we expect
        predictions and labels to both be class integers. This is achieved by passing
        pass_probabilities=False to the SegmentationMetric wrapper.

        Args:
            preds: the predictions, (N,), with values from 0 to C-1.
            labels: the targets, (N,), with values from 0 to C-1.
        """
        if preds.min() < 0 or preds.max() >= self.num_classes:
            raise ValueError("predicted class outside of expected range")
        if labels.min() < 0 or labels.max() >= self.num_classes:
            raise ValueError("label class outside of expected range")

        new_intersections = torch.zeros(
            self.num_classes, device=self.intersections.device
        )
        new_unions = torch.zeros(self.num_classes, device=self.unions.device)
        for cls_idx in range(self.num_classes):
            new_intersections[cls_idx] = (
                (preds == cls_idx) & (labels == cls_idx)
            ).sum()
            new_unions[cls_idx] = ((preds == cls_idx) | (labels == cls_idx)).sum()
        self.intersections += new_intersections
        self.unions += new_unions

    def compute(self) -> Any:
        """Compute metric.

        Returns:
            the mean IoU across classes.
        """
        per_class_scores = []

        for cls_idx in range(self.num_classes):
            if cls_idx == 0 and self.zero_is_invalid:
                continue

            intersection = self.intersections[cls_idx]
            union = self.unions[cls_idx]

            if union == 0 and self.ignore_missing_classes:
                continue

            per_class_scores.append(intersection / union)

        return torch.mean(torch.stack(per_class_scores))<|MERGE_RESOLUTION|>--- conflicted
+++ resolved
@@ -259,18 +259,14 @@
             per_pixel_loss = torch.nn.functional.cross_entropy(
                 logits, labels, reduction="none"
             )
-<<<<<<< HEAD
             mask_sum = torch.sum(mask)
             if mask_sum > 0:
                 # Compute average loss over valid pixels.
-                loss = torch.sum(per_pixel_loss * mask) / torch.sum(mask)
+                losses["cls"] = torch.sum(per_pixel_loss * mask) / torch.sum(mask)
             else:
                 # If there are no valid pixels, we avoid dividing by zero and just let
                 # the summed mask loss be zero.
-                loss = torch.sum(per_pixel_loss * mask)
-=======
-            losses["cls"] = torch.mean(loss)
->>>>>>> e3d0ee5b
+                losses["cls"] = torch.sum(per_pixel_loss * mask)
 
         return outputs, losses
 
