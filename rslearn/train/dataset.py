"""Default Dataset for rslearn."""

import hashlib
import multiprocessing
import os
import random
import time
from typing import Any

import torch
import tqdm

import rslearn.train.transforms.transform
from rslearn.config import (
    DType,
    RasterFormatConfig,
    RasterLayerConfig,
    VectorLayerConfig,
)
from rslearn.dataset import Dataset, Window
from rslearn.train.tasks import Task
from rslearn.utils import logger
from rslearn.utils.mp import star_imap_unordered
from rslearn.utils.raster_format import load_raster_format
from rslearn.utils.vector_format import load_vector_format

from .transforms import Sequential


class SamplerFactory:
    """Factory to produce a Sampler.

    This enables configuring a sampler without needing to pass the dataset.
    """

    def get_sampler(self, dataset: "ModelDataset") -> torch.utils.data.Sampler:
        """Create a sampler for the given dataset.

        Args:
            dataset: the dataset

        Returns:
            a sampler
        """
        raise NotImplementedError


class RandomSamplerFactory(SamplerFactory):
    """A sampler factory for RandomSampler."""

    def __init__(
        self, replacement: bool = False, num_samples: int | None = None
    ) -> None:
        """Initialize a RandomSamplerFactory.

        Args:
            replacement: whether to pick with replacement, default false
            num_samples: optional number of dataset samples to limit iteration to,
                otherwise picks random samples equal to the dataset size
        """
        self.replacement = replacement
        self.num_samples = num_samples

    def get_sampler(self, dataset: "ModelDataset") -> torch.utils.data.Sampler:
        """Create a sampler for the given dataset.

        Args:
            dataset: the dataset

        Returns:
            a RandomSampler
        """
        return torch.utils.data.RandomSampler(
            dataset, replacement=self.replacement, num_samples=self.num_samples
        )


class WeightedRandomSamplerFactory(SamplerFactory):
    """A sampler factory for WeightedRandomSampler."""

    def __init__(
        self, option_key: str, num_samples: int, replacement: bool = True
    ) -> None:
        """Initialize a WeightedRandomSamplerFactory.

        Args:
            option_key: the key in the window option dict containing the weights
            num_samples: number of examples to sample per epoch
            replacement: whether to pick with replacement, default true
        """
        self.option_key = option_key
        self.num_samples = num_samples
        self.replacement = replacement

    def get_sampler(self, dataset: "ModelDataset") -> torch.utils.data.Sampler:
        """Create a sampler for the given dataset.

        Args:
            dataset: the dataset

        Returns:
            a RandomSampler
        """
        weights = []
        for window in dataset.get_windows():
            weights.append(window.options[self.option_key])
        return torch.utils.data.WeightedRandomSampler(
            weights, self.num_samples, replacement=self.replacement
        )


class DataInput:
    """Specification of a piece of data from a window that is needed for training.

    The DataInput includes which layer(s) the data can be obtained from for each window.
    """

    def __init__(
        self,
        data_type: str,
        layers: list[str],
        bands: list[str] | None = None,
        required: bool = True,
        passthrough: bool = False,
        is_target: bool = False,
        dtype: DType = DType.FLOAT32,
    ) -> None:
        """Initialize a new DataInput.

        Args:
            data_type: either "raster" or "vector"
            layers: list of layer names that this input can be read from.
            bands: the bands to read, if this is a raster.
            required: whether examples lacking one of these layers should be skipped
            passthrough: whether to expose this to the model even if it isn't returned
                by any task
            is_target: whether this DataInput represents a target for the task. Targets
                are not read during prediction phase.
            dtype: data type to load the raster as
        """
        self.data_type = data_type
        self.layers = layers
        self.bands = bands
        self.required = required
        self.passthrough = passthrough
        self.is_target = is_target
        self.dtype = dtype


class SplitConfig:
    """Configuration that can be specified separately for train, val, and test."""

    def __init__(
        self,
        groups: list[str] | None = None,
        names: list[str] | None = None,
        tags: dict[str, str] | None = None,
        num_samples: int | None = None,
        num_patches: int | None = None,
        transforms: list[torch.nn.Module] | None = None,
        sampler: SamplerFactory | None = None,
        patch_size: int | tuple[int, int] | None = None,
        overlap_ratio: float | None = None,
        load_all_patches: bool | None = None,
        skip_targets: bool | None = None,
    ) -> None:
        """Initialize a new SplitConfig.

        Args:
            groups: for this split, only read windows in one of these groups
            names: for this split, read windows with these specific names
            tags: only select windows that have options matching these tags. If key and
                value are set, then window must have an option with the same key and
                value. If value is empty, then only the existince of the key in the
                window options is checked.
            num_samples: limit this split to this many examples
            num_patches: limit this split to this many patches
            transforms: transforms to apply
            sampler: SamplerFactory for this split
            patch_size: an optional square size or (width, height) tuple. If set, read
                crops of this size rather than entire windows.
            overlap_ratio: an optional float between 0 and 1. If set, read patches with
                this ratio of overlap.
            load_all_patches: with patch_size set, rather than sampling a random patch
                for each window, read all patches as separate sequential items in the
                dataset.
            skip_targets: whether to skip targets when loading inputs
        """
        self.groups = groups
        self.names = names
        self.tags = tags
        self.num_samples = num_samples
        self.num_patches = num_patches
        self.transforms = transforms
        self.sampler = sampler
        self.patch_size = patch_size
        self.load_all_patches = load_all_patches
        self.skip_targets = skip_targets
        self.overlap_ratio = overlap_ratio
        if self.overlap_ratio is not None:
            if not (0 < self.overlap_ratio < 1):
                raise ValueError("overlap_ratio must be between 0 and 1 (exclusive)")

    def update(self, other: "SplitConfig") -> "SplitConfig":
        """Override settings in this SplitConfig with those in another.

        Returns:
            the resulting SplitConfig combining the settings.
        """
        result = SplitConfig(
            groups=self.groups,
            names=self.names,
            tags=self.tags,
            num_samples=self.num_samples,
            num_patches=self.num_patches,
            transforms=self.transforms,
            sampler=self.sampler,
            patch_size=self.patch_size,
            overlap_ratio=self.overlap_ratio,
            load_all_patches=self.load_all_patches,
            skip_targets=self.skip_targets,
        )
        if other.groups:
            result.groups = other.groups
        if other.names:
            result.names = other.names
        if other.tags:
            result.tags = other.tags
        if other.num_samples:
            result.num_samples = other.num_samples
        if other.num_patches:
            result.num_patches = other.num_patches
        if other.transforms:
            result.transforms = other.transforms
        if other.sampler:
            result.sampler = other.sampler
        if other.patch_size:
            result.patch_size = other.patch_size
        if other.overlap_ratio is not None:
            result.overlap_ratio = other.overlap_ratio
        if other.load_all_patches is not None:
            result.load_all_patches = other.load_all_patches
        if other.skip_targets is not None:
            result.skip_targets = other.skip_targets
        return result

    def get_load_all_patches(self) -> bool:
        """Returns whether loading all patches is enabled (default False)."""
        return True if self.load_all_patches is True else False

    def get_skip_targets(self) -> bool:
        """Returns whether skip_targets is enabled (default False)."""
        return True if self.skip_targets is True else False


def check_window(inputs: dict[str, DataInput], window: Window) -> Window | None:
    """Verify that the window has the required layers based on the specified inputs.

    Args:
        inputs: the inputs to the dataset.
        window: the window to check.

    Returns:
        the window if it has all the required inputs or None otherwise
    """

    # Make sure window has all the needed layers.
    def is_any_layer_available(data_input: DataInput) -> bool:
        for layer_name in data_input.layers:
            if window.is_layer_completed(layer_name):
                return True
        return False

    for data_input in inputs.values():
        if not data_input.required:
            continue
        if not is_any_layer_available(data_input):
            logger.debug(
                "Skipping window %s since check for layers %s failed",
                window.name,
                data_input.layers,
            )
            return None

    return window


class ModelDataset(torch.utils.data.Dataset):
    """The default pytorch dataset implementation for rslearn."""

    def __init__(
        self,
        dataset: Dataset,
        split_config: SplitConfig,
        inputs: dict[str, DataInput],
        task: Task,
        workers: int,
        name: str | None = None,
    ) -> None:
        """Instantiate a new ModelDataset.

        Args:
            dataset: underlying rslearn dataset to read data from
            split_config: configuration specific to this split
            inputs: data to read from the dataset for training
            task: the task to train on
            workers: number of workers to use for initializing the dataset
            name: name of the dataset (default: None)
        """
        self.dataset = dataset
        self.split_config = split_config
        self.inputs = inputs
        self.task = task
        self.name = name
        if split_config.transforms:
            self.transforms = Sequential(*split_config.transforms)
        else:
            self.transforms = rslearn.train.transforms.transform.Identity()

        # Convert patch size to (width, height) format if needed.
        if not split_config.patch_size:
            self.patch_size = None
        elif isinstance(split_config.patch_size, int):
            self.patch_size = (split_config.patch_size, split_config.patch_size)
        else:
            self.patch_size = split_config.patch_size

        if split_config.names:
            windows = self.dataset.load_windows(
                groups=split_config.groups,
                names=split_config.names,
                show_progress=True,
                workers=workers,
            )
        elif split_config.groups:
            windows = self.dataset.load_windows(
                groups=split_config.groups, show_progress=True, workers=workers
            )
        else:
            windows = self.dataset.load_windows(show_progress=True, workers=workers)

        if split_config.tags:
            # Filter the window.options.
            new_windows = []
            for window in windows:
                tags_passed = True
                for k, v in split_config.tags.items():
                    if k not in window.options:
                        tags_passed = False
                    elif v and window.options[k] != v:
                        tags_passed = False
                if tags_passed:
                    new_windows.append(window)
            windows = new_windows

        # If targets are not needed, remove them from the inputs.
        if split_config.get_skip_targets():
            for k in list(self.inputs.keys()):
                if self.inputs[k].is_target:
                    del self.inputs[k]

        # Eliminate windows that are missing either a requisite input layer, or missing
        # all target layers.
        new_windows = []
        if workers == 0:
            for window in windows:
                if check_window(self.inputs, window) is None:
                    continue
                new_windows.append(window)
        else:
            p = multiprocessing.Pool(workers)
            outputs = star_imap_unordered(
                p,
                check_window,
                [
                    dict(
                        inputs=self.inputs,
                        window=window,
                    )
                    for window in windows
                ],
            )
            for window in tqdm.tqdm(
                outputs, total=len(windows), desc="Checking available layers in windows"
            ):
                if window is None:
                    continue
                new_windows.append(window)
            p.close()
        windows = new_windows

        # Sort the windows to ensure that the dataset is consistent across GPUs.
        # Inconsistent ordering can lead to a subset of windows being processed during
        # "model test" / "model predict" when using multiple GPUs.
        # We use a hash so that functionality like num_samples limit gets a random
        # subset of windows (with respect to the hash function choice).
        windows.sort(
            key=lambda window: hashlib.sha256(window.name.encode()).hexdigest()
        )

        # Limit windows to num_samples if requested.
        if split_config.num_samples:
            # The windows are sorted by hash of window name so this distribution should
            # be representative of the population.
            windows = windows[0 : split_config.num_samples]

        self.windows: list = windows

        # If we're loading all patches, we need to include the patch details.
        if split_config.get_load_all_patches() and self.patch_size is not None:
            patches = []
            overlap_size = int(
                self.patch_size[0] * split_config.overlap_ratio
                if split_config.overlap_ratio
                else 0
            )
            for window in self.windows:
                cur_patches = []
                if window is None:
                    raise ValueError("Window is None in load_all_patches")
                for col in range(
                    window.bounds[0],
                    window.bounds[2],
                    self.patch_size[0] - overlap_size,
                ):
                    for row in range(
                        window.bounds[1],
                        window.bounds[3],
                        self.patch_size[1] - overlap_size,
                    ):
                        cur_patches.append(
                            (
                                col,
                                row,
                                col + self.patch_size[0],
                                row + self.patch_size[1],
                            )
                        )
                for i, patch_bounds in enumerate(cur_patches):
                    patches.append((window, patch_bounds, (i, len(cur_patches))))
            self.windows = patches
            if split_config.num_patches:
                self.windows = self.windows[0 : split_config.num_patches]

    def __len__(self) -> int:
        """Returns the dataset length."""
        return len(self.windows)

    def __getitem__(
        self, idx: int
    ) -> tuple[dict[str, Any], dict[str, Any], dict[str, Any]]:
        """Read one training example.

        Args:
            idx: the index in the dataset.

        Returns:
            a tuple (input_dict, target_dict)
        """
        logger.debug("__getitem__ start pid=%d item_idx=%d", os.getpid(), idx)
        window = self.windows[idx]

        # Select bounds to read.
        if self.split_config.get_load_all_patches():
            window, bounds, (patch_idx, num_patches) = window
        elif self.patch_size:

            def get_patch_range(n_patch: int, n_window: int) -> list[int]:
                if n_patch > n_window:
                    # Select arbitrary range containing the entire window.
                    # Basically arbitrarily padding the window to get to patch size.
                    start = random.randint(n_window - n_patch, 0)
                    return [start, start + n_patch]

                else:
                    # Select arbitrary patch within the window.
                    start = random.randint(0, n_window - n_patch)
                    return [start, start + n_patch]

            window_size = (
                window.bounds[2] - window.bounds[0],
                window.bounds[3] - window.bounds[1],
            )
            patch_ranges = [
                get_patch_range(self.patch_size[0], window_size[0]),
                get_patch_range(self.patch_size[1], window_size[1]),
            ]
            bounds = [
                window.bounds[0] + patch_ranges[0][0],
                window.bounds[1] + patch_ranges[1][0],
                window.bounds[0] + patch_ranges[0][1],
                window.bounds[1] + patch_ranges[1][1],
            ]
        else:
            bounds = window.bounds

        # Read the inputs and targets.
        def read_input(data_input: DataInput) -> torch.Tensor:
            # First enumerate all options of individual layers to read.
            layer_options = []
            for layer_name in data_input.layers:
                layer_dir = window.get_layer_dir(layer_name)
                if not (layer_dir / "completed").exists():
                    continue
                layer_options.append(layer_name)

            # For now we just randomly pick one option.
            # In the future we need to support different configuration for how to pick
            # the options, as well as picking multiple for series inputs.
            layer = random.choice(layer_options)
            layer_dir = window.get_layer_dir(layer)

            # The model config may reference a specific group within a layer, like
            # "image.2" in a dataset that has a layer "image" with max_matches > 1.
            # So we need to split off the period. Layer names should not contain
            # period.
            layer_ds_key = layer.split(".")[0]
            layer_config = self.dataset.layers[layer_ds_key]

            if data_input.data_type == "raster":
                assert isinstance(layer_config, RasterLayerConfig)

                # See what different sets of bands we need to read to get all the
                # configured bands.
                needed_bands = data_input.bands
                if needed_bands is None:
                    raise ValueError(f"No bands specified for {layer}")
                needed_band_indexes = {}
                for i, band in enumerate(needed_bands):
                    needed_band_indexes[band] = i
                needed_sets_and_indexes = []
                for band_set in layer_config.band_sets:
                    needed_src_indexes = []
                    needed_dst_indexes = []
                    if band_set.bands is None:
                        continue
                    for i, band in enumerate(band_set.bands):
                        if band not in needed_band_indexes:
                            continue
                        needed_src_indexes.append(i)
                        needed_dst_indexes.append(needed_band_indexes[band])
                        del needed_band_indexes[band]
                    if len(needed_src_indexes) == 0:
                        continue
                    needed_sets_and_indexes.append(
                        (band_set, needed_src_indexes, needed_dst_indexes)
                    )
                if len(needed_band_indexes) > 0:
                    raise Exception(
                        "could not get all the needed bands from "
                        + f"window {window.name} layer {layer}"
                    )

                image = torch.zeros(
                    (len(needed_bands), bounds[3] - bounds[1], bounds[2] - bounds[0]),
                    dtype=data_input.dtype.get_torch_dtype(),
                )

                for band_set, src_indexes, dst_indexes in needed_sets_and_indexes:
                    final_projection, final_bounds = (
                        band_set.get_final_projection_and_bounds(
                            window.projection, bounds
                        )
                    )
                    if band_set.format is None:
                        raise ValueError(f"No format specified for {layer}")
                    raster_format = load_raster_format(
                        RasterFormatConfig(band_set.format["name"], band_set.format)
                    )
                    cur_path = layer_dir / "_".join(band_set.bands)
                    src = raster_format.decode_raster(
                        cur_path, final_projection, final_bounds
                    )
                    if src is None:
                        raise ValueError(f"Source is None for {data_input}")
                    # Resize to patch size if needed.
                    # This is for band sets that are stored at a lower resolution.
                    # Here we assume that it is a multiple.
                    if src.shape[1:3] != image.shape[1:3]:
                        if src.shape[1] < image.shape[1]:
                            factor = image.shape[1] // src.shape[1]
                            src = src.repeat(repeats=factor, axis=1).repeat(
                                repeats=factor, axis=2
                            )
                        else:
                            factor = src.shape[1] // image.shape[1]
                            src = src[:, ::factor, ::factor]

                    image[dst_indexes, :, :] = torch.as_tensor(
                        src[src_indexes, :, :].astype(
                            data_input.dtype.get_numpy_dtype()
                        )
                    )

                return image

            elif data_input.data_type == "vector":
                assert isinstance(layer_config, VectorLayerConfig)
                vector_format = load_vector_format(layer_config.format)
                features = vector_format.decode_vector(
                    layer_dir, window.projection, window.bounds
                )
                return features

            else:
                raise Exception(f"unknown data type {data_input.data_type}")

        raw_inputs = {}
        passthrough_inputs = {}
        for name, data_input in self.inputs.items():
            raw_inputs[name] = read_input(data_input)
            if data_input.passthrough:
                passthrough_inputs[name] = raw_inputs[name]

        metadata = {
            "group": window.group,
            "window_name": window.name,
            "window_bounds": window.bounds,
            "bounds": bounds,
            "time_range": window.time_range,
            "projection": window.projection,
            "dataset_source": self.name,
        }
        if self.split_config.get_load_all_patches():
            metadata["patch_idx"] = patch_idx
            metadata["num_patches"] = num_patches
        else:
            metadata["patch_idx"] = 0
            metadata["num_patches"] = 1

        input_dict, target_dict = self.task.process_inputs(
            raw_inputs,
            metadata=metadata,
            load_targets=not self.split_config.get_skip_targets(),
        )
        input_dict.update(passthrough_inputs)
        input_dict, target_dict = self.transforms(input_dict, target_dict)
        input_dict["dataset_source"] = self.name

        logger.debug("__getitem__ finish pid=%d item_idx=%d", os.getpid(), idx)

        return input_dict, target_dict, metadata

    def get_windows(self) -> list[Window]:
        """Returns a list of windows in this dataset."""
        return self.windows

    def set_name(self, name: str) -> None:
<<<<<<< HEAD
        """Set the name of the dataset."""
=======
        """Set the name of the dataset.

        Args:
            name: the name to set.
        """
>>>>>>> ab7fc99a
        self.name = name


class RetryDataset(torch.utils.data.Dataset):
    """A dataset wrapper that retries getitem upon encountering error."""

    def __init__(
        self, dataset: ModelDataset, retries: int = 3, delay: float = 5
    ) -> None:
        """Create a new RetryDataset.

        Args:
            dataset: the dataset to wrap.
            retries: the maximum number of tries before raising error.
            delay: how many seconds to sleep before retrying
        """
        self.dataset = dataset
        self.retries = retries
        self.delay = delay

    def set_name(self, name: str) -> None:
<<<<<<< HEAD
        """Set the name of the dataset."""
=======
        """Set the name of the dataset.

        Args:
            name: the name to set.
        """
>>>>>>> ab7fc99a
        self.dataset.set_name(name)

    def __len__(self) -> int:
        """Return length of the dataset."""
        return len(self.dataset)

    def __getitem__(self, idx: int) -> Any:
        """Get item from the dataset.

        The get operation is performed on the underlying dataset multiple times up to
        the configured maximum number of retries.

        Args:
            idx: the item index.

        Returns:
            the item data.
        """
        for _ in range(self.retries):
            try:
                return self.dataset[idx]
            except Exception as e:
                logger.warning("warning: caught exception loading item %d: %s", idx, e)
            time.sleep(self.delay)

        # One last try -- but don't catch any more errors.
        return self.dataset[idx]

    def get_windows(self) -> list[Window]:
        """Returns a list of windows in this dataset."""
        return self.dataset.get_windows()<|MERGE_RESOLUTION|>--- conflicted
+++ resolved
@@ -646,15 +646,11 @@
         return self.windows
 
     def set_name(self, name: str) -> None:
-<<<<<<< HEAD
-        """Set the name of the dataset."""
-=======
         """Set the name of the dataset.
 
         Args:
             name: the name to set.
         """
->>>>>>> ab7fc99a
         self.name = name
 
 
@@ -676,15 +672,11 @@
         self.delay = delay
 
     def set_name(self, name: str) -> None:
-<<<<<<< HEAD
-        """Set the name of the dataset."""
-=======
         """Set the name of the dataset.
 
         Args:
             name: the name to set.
         """
->>>>>>> ab7fc99a
         self.dataset.set_name(name)
 
     def __len__(self) -> int:
