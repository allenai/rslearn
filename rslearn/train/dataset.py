"""Default Dataset for rslearn."""

import hashlib
import json
import multiprocessing
import os
import random
import tempfile
import time
import uuid
from typing import Any

import torch
import tqdm

import rslearn.train.transforms.transform
from rslearn.config import (
    DType,
    RasterFormatConfig,
    RasterLayerConfig,
    VectorLayerConfig,
)
from rslearn.dataset.dataset import Dataset
from rslearn.dataset.window import Window, get_layer_and_group_from_dir_name
from rslearn.log_utils import get_logger
from rslearn.train.tasks import Task
from rslearn.utils.feature import Feature
from rslearn.utils.geometry import PixelBounds
from rslearn.utils.mp import star_imap_unordered
from rslearn.utils.raster_format import load_raster_format
from rslearn.utils.vector_format import load_vector_format

from .transforms import Sequential

logger = get_logger(__name__)


class SamplerFactory:
    """Factory to produce a Sampler.

    This enables configuring a sampler without needing to pass the dataset.
    """

    def get_sampler(self, dataset: "ModelDataset") -> torch.utils.data.Sampler:
        """Create a sampler for the given dataset.

        Args:
            dataset: the dataset

        Returns:
            a sampler
        """
        raise NotImplementedError


class RandomSamplerFactory(SamplerFactory):
    """A sampler factory for RandomSampler."""

    def __init__(
        self, replacement: bool = False, num_samples: int | None = None
    ) -> None:
        """Initialize a RandomSamplerFactory.

        Args:
            replacement: whether to pick with replacement, default false
            num_samples: optional number of dataset samples to limit iteration to,
                otherwise picks random samples equal to the dataset size
        """
        self.replacement = replacement
        self.num_samples = num_samples

    def get_sampler(self, dataset: "ModelDataset") -> torch.utils.data.Sampler:
        """Create a sampler for the given dataset.

        Args:
            dataset: the dataset

        Returns:
            a RandomSampler
        """
        return torch.utils.data.RandomSampler(
            dataset, replacement=self.replacement, num_samples=self.num_samples
        )


class WeightedRandomSamplerFactory(SamplerFactory):
    """A sampler factory for WeightedRandomSampler."""

    def __init__(
        self, option_key: str, num_samples: int, replacement: bool = True
    ) -> None:
        """Initialize a WeightedRandomSamplerFactory.

        Args:
            option_key: the key in the window option dict containing the weights
            num_samples: number of examples to sample per epoch
            replacement: whether to pick with replacement, default true
        """
        self.option_key = option_key
        self.num_samples = num_samples
        self.replacement = replacement

    def get_sampler(self, dataset: "ModelDataset") -> torch.utils.data.Sampler:
        """Create a sampler for the given dataset.

        Args:
            dataset: the dataset

        Returns:
            a RandomSampler
        """
        weights = []
        for window in dataset.get_dataset_examples():
            weights.append(window.options[self.option_key])
        return torch.utils.data.WeightedRandomSampler(
            weights, self.num_samples, replacement=self.replacement
        )


class DataInput:
    """Specification of a piece of data from a window that is needed for training.

    The DataInput includes which layer(s) the data can be obtained from for each window.
    """

    def __init__(
        self,
        data_type: str,
        layers: list[str],
        bands: list[str] | None = None,
        required: bool = True,
        passthrough: bool = False,
        is_target: bool = False,
        dtype: DType = DType.FLOAT32,
        load_all_layers: bool = False,
        load_all_item_groups: bool = False,
    ) -> None:
        """Initialize a new DataInput.

        Args:
            data_type: either "raster" or "vector"
            layers: list of layer names that this input can be read from.
            bands: the bands to read, if this is a raster.
            required: whether examples lacking one of these layers should be skipped
            passthrough: whether to expose this to the model even if it isn't returned
                by any task
            is_target: whether this DataInput represents a target for the task. Targets
                are not read during prediction phase.
            dtype: data type to load the raster as
            load_all_layers: whether to load all of the layers specified in the list of
                layer names. By default, we randomly pick one layer to read. When
                reading multiple layers, the images are stacked on the channel
                dimension.
            load_all_item_groups: whether to load all item groups in the layer(s) we
                are reading from. By default, we assume the specified layer name is of
                the form "{layer_name}.{group_idx}" and read that item group only. With
                this option enabled, we ignore the group_idx and read all item groups.
        """
        self.data_type = data_type
        self.layers = layers
        self.bands = bands
        self.required = required
        self.passthrough = passthrough
        self.is_target = is_target
        self.dtype = dtype
        self.load_all_layers = load_all_layers
        self.load_all_item_groups = load_all_item_groups


def read_raster_layer_for_data_input(
    window: Window,
    bounds: PixelBounds,
    layer_name: str,
    group_idx: int,
    layer_config: RasterLayerConfig,
    data_input: DataInput,
) -> torch.Tensor:
    """Read a raster layer for a DataInput.

    This scans the available rasters for the layer at the window to determine which
    ones are needed to get all of the configured bands.

    Args:
        window: the window to read from.
        bounds: the bounds to read.
        layer_name: the layer.
        group_idx: the item group.
        layer_config: the layer configuration.
        data_input: the DataInput that specifies the bands and dtype.

    Returns:
        tensor containing raster data.
    """
    # See what different sets of bands we need to read to get all the
    # configured bands.
    needed_bands = data_input.bands
    if needed_bands is None:
        raise ValueError(f"No bands specified for {layer_name}")
    needed_band_indexes = {}
    for i, band in enumerate(needed_bands):
        needed_band_indexes[band] = i
    needed_sets_and_indexes = []
    for band_set in layer_config.band_sets:
        needed_src_indexes = []
        needed_dst_indexes = []
        if band_set.bands is None:
            continue
        for i, band in enumerate(band_set.bands):
            if band not in needed_band_indexes:
                continue
            needed_src_indexes.append(i)
            needed_dst_indexes.append(needed_band_indexes[band])
            del needed_band_indexes[band]
        if len(needed_src_indexes) == 0:
            continue
        needed_sets_and_indexes.append(
            (band_set, needed_src_indexes, needed_dst_indexes)
        )
    if len(needed_band_indexes) > 0:
        raise ValueError(
            "could not get all the needed bands from "
            + f"window {window.name} layer {layer_name} group {group_idx}"
        )

    image = torch.zeros(
        (len(needed_bands), bounds[3] - bounds[1], bounds[2] - bounds[0]),
        dtype=data_input.dtype.get_torch_dtype(),
    )

    for band_set, src_indexes, dst_indexes in needed_sets_and_indexes:
        final_projection, final_bounds = band_set.get_final_projection_and_bounds(
            window.projection, bounds
        )
        if band_set.format is None:
            raise ValueError(f"No format specified for {layer_name}")
        raster_format = load_raster_format(
            RasterFormatConfig(band_set.format["name"], band_set.format)
        )
        raster_dir = window.get_raster_dir(
            layer_name, band_set.bands, group_idx=group_idx
        )
        src = raster_format.decode_raster(raster_dir, final_projection, final_bounds)
        if src is None:
            raise ValueError(f"Source is None for {data_input}")
        # Resize to patch size if needed.
        # This is for band sets that are stored at a lower resolution.
        # Here we assume that it is a multiple.
        if src.shape[1:3] != image.shape[1:3]:
            if src.shape[1] < image.shape[1]:
                factor = image.shape[1] // src.shape[1]
                src = src.repeat(repeats=factor, axis=1).repeat(repeats=factor, axis=2)
            else:
                factor = src.shape[1] // image.shape[1]
                src = src[:, ::factor, ::factor]

        image[dst_indexes, :, :] = torch.as_tensor(
            src[src_indexes, :, :].astype(data_input.dtype.get_numpy_dtype())
        )

    return image


def read_data_input(
    dataset: Dataset, window: Window, bounds: PixelBounds, data_input: DataInput
) -> torch.Tensor | list[Feature]:
    """Read the data specified by the DataInput from the window.

    Args:
        dataset: the dataset, to get layer configs.
        window: the window to read from.
        bounds: the bounds of the patch we are reading.
        data_input: the DataInput that specifies what layers to read.

    Returns:
        the raster or vector data.
    """
    # We first enumerate which layers are available.
    # If load_all_item_groups is set, we need to check each item group within the
    # layer.
    layer_options: list[tuple[str, int]] = []
    if data_input.load_all_item_groups:
        wanted_layers = set(data_input.layers)
        for layer_name, group_idx in window.list_completed_layers():
            if layer_name not in wanted_layers:
                continue
            layer_options.append((layer_name, group_idx))
    else:
        for option in data_input.layers:
            layer_name, group_idx = get_layer_and_group_from_dir_name(option)
            if not window.is_layer_completed(layer_name, group_idx):
                continue
            layer_options.append((layer_name, group_idx))

    # Now determine the layers that we should actually read.
    # We randomly pick one, unless load_all_layers is set, in which case we read all of
    # them.
    layers_to_read: list[tuple[str, int]]
    if data_input.load_all_layers:
        # We assume that the user has ensured the layers are compatible, e.g. raster
        # layers will need to have the same number of bands.
        layers_to_read = layer_options
    else:
        layers_to_read = [random.choice(layer_options)]

    if data_input.data_type == "raster":
        images: list[torch.Tensor] = []
        for layer_name, group_idx in layers_to_read:
            layer_config = dataset.layers[layer_name]
            assert isinstance(layer_config, RasterLayerConfig)
            images.append(
                read_raster_layer_for_data_input(
                    window, bounds, layer_name, group_idx, layer_config, data_input
                )
            )
        return torch.cat(images, dim=0)

    elif data_input.data_type == "vector":
        # We don't really support time series for vector data currently, we just
        # concatenate the features together.
        features: list[Feature] = []
        for layer_name, group_idx in layers_to_read:
            layer_config = dataset.layers[layer_name]
            assert isinstance(layer_config, VectorLayerConfig)
            vector_format = load_vector_format(layer_config.format)
            layer_dir = window.get_layer_dir(layer_name, group_idx=group_idx)
            cur_features = vector_format.decode_vector(
                layer_dir, window.projection, window.bounds
            )
            features.extend(cur_features)

        return features

    else:
        raise ValueError(f"unknown data type {data_input.data_type}")


class SplitConfig:
    """Configuration that can be specified separately for train, val, and test."""

    def __init__(
        self,
        groups: list[str] | None = None,
        names: list[str] | None = None,
        tags: dict[str, Any] | None = None,
        num_samples: int | None = None,
        num_patches: int | None = None,
        transforms: list[torch.nn.Module] | None = None,
        sampler: SamplerFactory | None = None,
        patch_size: int | tuple[int, int] | None = None,
        overlap_ratio: float | None = None,
        load_all_patches: bool | None = None,
        skip_targets: bool | None = None,
    ) -> None:
        """Initialize a new SplitConfig.

        Args:
            groups: for this split, only read windows in one of these groups
            names: for this split, read windows with these specific names
            tags: only select windows that have options matching these tags. If key and
                value are set, then window must have an option with the same key and
                value. If value is empty, then only the existince of the key in the
                window options is checked.
            num_samples: limit this split to this many examples
            num_patches: limit this split to this many patches
            transforms: transforms to apply
            sampler: SamplerFactory for this split
            patch_size: an optional square size or (width, height) tuple. If set, read
                crops of this size rather than entire windows.
            overlap_ratio: an optional float between 0 and 1. If set, read patches with
                this ratio of overlap.
            load_all_patches: with patch_size set, rather than sampling a random patch
                for each window, read all patches as separate sequential items in the
                dataset.
            skip_targets: whether to skip targets when loading inputs
        """
        self.groups = groups
        self.names = names
        self.tags = tags
        self.num_samples = num_samples
        self.num_patches = num_patches
        self.transforms = transforms
        self.sampler = sampler
        self.patch_size = patch_size
        self.load_all_patches = load_all_patches
        self.skip_targets = skip_targets
        self.overlap_ratio = overlap_ratio
        if self.overlap_ratio is not None:
            if not (0 < self.overlap_ratio < 1):
                raise ValueError("overlap_ratio must be between 0 and 1 (exclusive)")

    def update(self, other: "SplitConfig") -> "SplitConfig":
        """Override settings in this SplitConfig with those in another.

        Returns:
            the resulting SplitConfig combining the settings.
        """
        result = SplitConfig(
            groups=self.groups,
            names=self.names,
            tags=self.tags,
            num_samples=self.num_samples,
            num_patches=self.num_patches,
            transforms=self.transforms,
            sampler=self.sampler,
            patch_size=self.patch_size,
            overlap_ratio=self.overlap_ratio,
            load_all_patches=self.load_all_patches,
            skip_targets=self.skip_targets,
        )
        if other.groups:
            result.groups = other.groups
        if other.names:
            result.names = other.names
        if other.tags:
            result.tags = other.tags
        if other.num_samples:
            result.num_samples = other.num_samples
        if other.num_patches:
            result.num_patches = other.num_patches
        if other.transforms:
            result.transforms = other.transforms
        if other.sampler:
            result.sampler = other.sampler
        if other.patch_size:
            result.patch_size = other.patch_size
        if other.overlap_ratio is not None:
            result.overlap_ratio = other.overlap_ratio
        if other.load_all_patches is not None:
            result.load_all_patches = other.load_all_patches
        if other.skip_targets is not None:
            result.skip_targets = other.skip_targets
        return result

    def get_load_all_patches(self) -> bool:
        """Returns whether loading all patches is enabled (default False)."""
        return True if self.load_all_patches is True else False

    def get_skip_targets(self) -> bool:
        """Returns whether skip_targets is enabled (default False)."""
        return True if self.skip_targets is True else False


def check_window(inputs: dict[str, DataInput], window: Window) -> Window | None:
    """Verify that the window has the required layers based on the specified inputs.

    Args:
        inputs: the inputs to the dataset.
        window: the window to check.

    Returns:
        the window if it has all the required inputs or None otherwise
    """

    # Make sure window has all the needed layers.
    def is_any_layer_available(data_input: DataInput) -> bool:
        for layer_name in data_input.layers:
            if window.is_layer_completed(layer_name):
                return True
        return False

    for data_input in inputs.values():
        if not data_input.required:
            continue
        if not is_any_layer_available(data_input):
            logger.debug(
                "Skipping window %s since check for layers %s failed",
                window.name,
                data_input.layers,
            )
            return None

    return window


class ModelDataset(torch.utils.data.Dataset):
    """The default pytorch dataset implementation for rslearn."""

    def __init__(
        self,
        dataset: Dataset,
        split_config: SplitConfig,
        inputs: dict[str, DataInput],
        task: Task,
        workers: int,
        name: str | None = None,
    ) -> None:
        """Instantiate a new ModelDataset.

        Args:
            dataset: underlying rslearn dataset to read data from
            split_config: configuration specific to this split
            inputs: data to read from the dataset for training
            task: the task to train on
            workers: number of workers to use for initializing the dataset
            name: name of the dataset (default: None)
        """
        self.dataset = dataset
        self.split_config = split_config
        self.inputs = inputs
        self.task = task
        self.name = name
        if split_config.transforms:
            self.transforms = Sequential(*split_config.transforms)
        else:
            self.transforms = rslearn.train.transforms.transform.Identity()

        # Convert patch size to (width, height) format if needed.
        if not split_config.patch_size:
            self.patch_size = None
        elif isinstance(split_config.patch_size, int):
            self.patch_size = (split_config.patch_size, split_config.patch_size)
        else:
            self.patch_size = split_config.patch_size

        if split_config.names:
            windows = self.dataset.load_windows(
                groups=split_config.groups,
                names=split_config.names,
                show_progress=True,
                workers=workers,
            )
        elif split_config.groups:
            windows = self.dataset.load_windows(
                groups=split_config.groups, show_progress=True, workers=workers
            )
        else:
            windows = self.dataset.load_windows(show_progress=True, workers=workers)

        if split_config.tags:
            # Filter the window.options.
            new_windows = []
            num_removed: dict[str, int] = {}
            for window in windows:
                for k, v in split_config.tags.items():
                    if k not in window.options or (v and window.options[k] != v):
                        num_removed[k] = num_removed.get(k, 0) + 1
                        break
                else:
                    new_windows.append(window)
            logger.info(
                f"Started with {len(windows)} windows, ended with {len(new_windows)} windows for {self.dataset.path}"
            )
            for k, v in num_removed.items():
                logger.info(f"Removed {v} windows due to tag {k}")
            windows = new_windows

        # If targets are not needed, remove them from the inputs.
        if split_config.get_skip_targets():
            for k in list(self.inputs.keys()):
                if self.inputs[k].is_target:
                    del self.inputs[k]

        # Eliminate windows that are missing either a requisite input layer, or missing
        # all target layers.
        # We use only main thread if the index is set, since that can take a long time
        # to send to the worker threads, it may get serialized for each window.
        new_windows = []
<<<<<<< HEAD
        if workers == 0 or windows[0].index is not None:
=======
        if workers == 0 or (len(windows) >= 1 and windows[0].index is not None):
>>>>>>> e3d0ee5b
            for window in windows:
                if check_window(self.inputs, window) is None:
                    continue
                # The index may be set, but now that this check is done, from here on
                # we no longer need it. We set it None so that we don't end up passing
                # it later to the dataloader workers.
                window.index = None
                new_windows.append(window)
        else:
            p = multiprocessing.Pool(workers)
            outputs = star_imap_unordered(
                p,
                check_window,
                [
                    dict(
                        inputs=self.inputs,
                        window=window,
                    )
                    for window in windows
                ],
            )
            for window in tqdm.tqdm(
                outputs, total=len(windows), desc="Checking available layers in windows"
            ):
                if window is None:
                    continue
                new_windows.append(window)
            p.close()
        windows = new_windows

        # Sort the windows to ensure that the dataset is consistent across GPUs.
        # Inconsistent ordering can lead to a subset of windows being processed during
        # "model test" / "model predict" when using multiple GPUs.
        # We use a hash so that functionality like num_samples limit gets a random
        # subset of windows (with respect to the hash function choice).
        windows.sort(
            key=lambda window: hashlib.sha256(window.name.encode()).hexdigest()
        )

        # Limit windows to num_samples if requested.
        if split_config.num_samples:
            # The windows are sorted by hash of window name so this distribution should
            # be representative of the population.
            windows = windows[0 : split_config.num_samples]

        dataset_examples: list = windows

        # If we're loading all patches, we need to include the patch details.
        # In this case, dataset_examples is a list of (window, bounds, (patch_idx, # patches)).
        if split_config.get_load_all_patches() and self.patch_size is not None:
            patches = []
            overlap_size = int(
                self.patch_size[0] * split_config.overlap_ratio
                if split_config.overlap_ratio
                else 0
            )
            for window in dataset_examples:
                cur_patches = []
                if window is None:
                    raise ValueError("Window is None in load_all_patches")
                for col in range(
                    window.bounds[0],
                    window.bounds[2],
                    self.patch_size[0] - overlap_size,
                ):
                    for row in range(
                        window.bounds[1],
                        window.bounds[3],
                        self.patch_size[1] - overlap_size,
                    ):
                        cur_patches.append(
                            (
                                col,
                                row,
                                col + self.patch_size[0],
                                row + self.patch_size[1],
                            )
                        )
                for i, patch_bounds in enumerate(cur_patches):
                    patches.append((window, patch_bounds, (i, len(cur_patches))))

            if split_config.num_patches:
                patches = patches[0 : split_config.num_patches]

            dataset_examples = patches

        # Write dataset_examples to a file so that we can load it lazily in the worker
        # processes. Otherwise it takes a long time to transmit it when spawning each
        # process.
        self.dataset_examples_fname = os.path.join(
            tempfile.gettempdir(),
            "rslearn_dataset_examples",
            f"{os.getpid()}_{uuid.uuid4()}.json",
        )
        self.num_dataset_examples = len(dataset_examples)
        self.dataset_examples: list | None = None
        logger.info(
            f"Writing {len(dataset_examples)} dataset examples to {self.dataset_examples_fname}"
        )
        os.makedirs(os.path.dirname(self.dataset_examples_fname), exist_ok=True)
        with open(self.dataset_examples_fname, "w") as f:
            json.dump(
                [self._serialize_item(example) for example in dataset_examples], f
            )

    def _serialize_item(self, example: Window | tuple) -> dict[str, Any]:
        if isinstance(example, Window):
            return {
                "window": example.get_metadata(),
            }
        else:
            window, patch_bounds, indices = example
            return {
                "window": window.get_metadata(),
                "patch_bounds": patch_bounds,
                "indices": indices,
            }

    def _deserialize_item(self, d: dict[str, Any]) -> Window | tuple:
        window_metadata = d["window"]
        window = Window.from_metadata(
            Window.get_window_root(
                self.dataset.path, window_metadata["group"], window_metadata["name"]
            ),
            window_metadata,
        )
        if "patch_bounds" in d:
            return (window, tuple(d["patch_bounds"]), tuple(d["indices"]))
        else:
            return window

    def get_dataset_examples(self) -> list:
        """Get a list of examples in the dataset.

        If load_all_patches is False, this is a list of Windows. Otherwise, this is a
        list of (window, patch_bounds, (patch_idx, # patches)) tuples.
        """
        if self.dataset_examples is None:
<<<<<<< HEAD
            logger.info(
=======
            logger.debug(
>>>>>>> e3d0ee5b
                f"Loading dataset examples from {self.dataset_examples_fname} in process {os.getpid()}"
            )
            with open(self.dataset_examples_fname) as f:
                self.dataset_examples = [
                    self._deserialize_item(d) for d in json.load(f)
                ]
<<<<<<< HEAD
            logger.info(f"Finished loading dataset examples in process {os.getpid()}")
=======
            logger.debug(f"Finished loading dataset examples in process {os.getpid()}")
>>>>>>> e3d0ee5b
        return self.dataset_examples

    def __len__(self) -> int:
        """Returns the dataset length."""
        return self.num_dataset_examples

    def __getitem__(
        self, idx: int
    ) -> tuple[dict[str, Any], dict[str, Any], dict[str, Any]]:
        """Read one training example.

        Args:
            idx: the index in the dataset.

        Returns:
            a tuple (input_dict, target_dict)
        """
        dataset_examples = self.get_dataset_examples()
        logger.debug("__getitem__ start pid=%d item_idx=%d", os.getpid(), idx)
        example = dataset_examples[idx]

        # Select bounds to read.
        if self.split_config.get_load_all_patches():
            window, bounds, (patch_idx, num_patches) = example

        elif self.patch_size:
            window = example

            def get_patch_range(n_patch: int, n_window: int) -> list[int]:
                if n_patch > n_window:
                    # Select arbitrary range containing the entire window.
                    # Basically arbitrarily padding the window to get to patch size.
                    start = random.randint(n_window - n_patch, 0)
                    return [start, start + n_patch]

                else:
                    # Select arbitrary patch within the window.
                    start = random.randint(0, n_window - n_patch)
                    return [start, start + n_patch]

            window_size = (
                window.bounds[2] - window.bounds[0],
                window.bounds[3] - window.bounds[1],
            )
            patch_ranges = [
                get_patch_range(self.patch_size[0], window_size[0]),
                get_patch_range(self.patch_size[1], window_size[1]),
            ]
            bounds = [
                window.bounds[0] + patch_ranges[0][0],
                window.bounds[1] + patch_ranges[1][0],
                window.bounds[0] + patch_ranges[0][1],
                window.bounds[1] + patch_ranges[1][1],
            ]

        else:
            window = example
            bounds = window.bounds

        assert isinstance(window, Window)

        raw_inputs = {}
        passthrough_inputs = {}
        for name, data_input in self.inputs.items():
            raw_inputs[name] = read_data_input(self.dataset, window, bounds, data_input)
            if data_input.passthrough:
                passthrough_inputs[name] = raw_inputs[name]

        metadata = {
            "group": window.group,
            "window_name": window.name,
            "window_bounds": window.bounds,
            "bounds": bounds,
            "time_range": window.time_range,
            "projection": window.projection,
            "dataset_source": self.name,
        }
        if self.split_config.get_load_all_patches():
            metadata["patch_idx"] = patch_idx
            metadata["num_patches"] = num_patches
        else:
            metadata["patch_idx"] = 0
            metadata["num_patches"] = 1

        input_dict, target_dict = self.task.process_inputs(
            raw_inputs,
            metadata=metadata,
            load_targets=not self.split_config.get_skip_targets(),
        )
        input_dict.update(passthrough_inputs)
        input_dict, target_dict = self.transforms(input_dict, target_dict)
        input_dict["dataset_source"] = self.name

        logger.debug("__getitem__ finish pid=%d item_idx=%d", os.getpid(), idx)

        return input_dict, target_dict, metadata

    def set_name(self, name: str) -> None:
        """Set the name of the dataset.

        Args:
            name: the name to set.
        """
        self.name = name


class RetryDataset(torch.utils.data.Dataset):
    """A dataset wrapper that retries getitem upon encountering error."""

    def __init__(
        self, dataset: ModelDataset, retries: int = 3, delay: float = 5
    ) -> None:
        """Create a new RetryDataset.

        Args:
            dataset: the dataset to wrap.
            retries: the maximum number of tries before raising error.
            delay: how many seconds to sleep before retrying
        """
        self.dataset = dataset
        self.retries = retries
        self.delay = delay

    def set_name(self, name: str) -> None:
        """Set the name of the dataset.

        Args:
            name: the name to set.
        """
        self.dataset.set_name(name)

    def __len__(self) -> int:
        """Return length of the dataset."""
        return len(self.dataset)

    def __getitem__(self, idx: int) -> Any:
        """Get item from the dataset.

        The get operation is performed on the underlying dataset multiple times up to
        the configured maximum number of retries.

        Args:
            idx: the item index.

        Returns:
            the item data.
        """
        for _ in range(self.retries):
            try:
                return self.dataset[idx]
            except Exception as e:
                logger.warning("warning: caught exception loading item %d: %s", idx, e)
            time.sleep(self.delay)

        # One last try -- but don't catch any more errors.
        return self.dataset[idx]

    def get_dataset_examples(self) -> list:
        """Returns a list of windows in this dataset."""
        return self.dataset.get_dataset_examples()


class MultiDataset(torch.utils.data.Dataset):
    """A dataset that combines multiple datasets."""

    def __init__(self, datasets: dict[str, RetryDataset]) -> None:
        """Create a new MultiDataset.

        Args:
            datasets: map of dataset name to dataset.
        """
        self.datasets = datasets
        self.buckets = {}
        curr_offset = 0
        for name, ds in datasets.items():
            self.buckets[name] = range(curr_offset, curr_offset + len(ds))
            curr_offset += len(ds)

    def __len__(self) -> int:
        """Return length of the dataset."""
        return sum(len(ds) for ds in self.datasets.values())

    def __getitem__(self, idx: int) -> Any:
        """Get item from the dataset.

        Args:
            idx: the item index.

        Returns:
            the item data.
        """
        for name, bucket in self.buckets.items():
            if idx in bucket:
                return self.datasets[name][idx - bucket.start]
        raise IndexError(f"Index {idx} out of range (len={len(self)})")<|MERGE_RESOLUTION|>--- conflicted
+++ resolved
@@ -555,11 +555,7 @@
         # We use only main thread if the index is set, since that can take a long time
         # to send to the worker threads, it may get serialized for each window.
         new_windows = []
-<<<<<<< HEAD
-        if workers == 0 or windows[0].index is not None:
-=======
         if workers == 0 or (len(windows) >= 1 and windows[0].index is not None):
->>>>>>> e3d0ee5b
             for window in windows:
                 if check_window(self.inputs, window) is None:
                     continue
@@ -698,22 +694,14 @@
         list of (window, patch_bounds, (patch_idx, # patches)) tuples.
         """
         if self.dataset_examples is None:
-<<<<<<< HEAD
-            logger.info(
-=======
             logger.debug(
->>>>>>> e3d0ee5b
                 f"Loading dataset examples from {self.dataset_examples_fname} in process {os.getpid()}"
             )
             with open(self.dataset_examples_fname) as f:
                 self.dataset_examples = [
                     self._deserialize_item(d) for d in json.load(f)
                 ]
-<<<<<<< HEAD
-            logger.info(f"Finished loading dataset examples in process {os.getpid()}")
-=======
             logger.debug(f"Finished loading dataset examples in process {os.getpid()}")
->>>>>>> e3d0ee5b
         return self.dataset_examples
 
     def __len__(self) -> int:
