"""Default LightningModule for rslearn."""

import json
import os
from typing import Any

import lightning as L
import torch
from lightning.pytorch.utilities.types import OptimizerLRSchedulerConfig
from PIL import Image
from upath import UPath

from rslearn.log_utils import get_logger

from .optimizer import AdamW, OptimizerFactory
from .scheduler import PlateauScheduler, SchedulerFactory
from .tasks import Task

logger = get_logger(__name__)


class RestoreConfig:
    """Configuration for restoring model parameters.

    This is intended to restore from torch files that are not Lightning checkpoints.
    Only the model parameters state dict are restored, not optimizers and such.
    """

    def __init__(
        self,
        restore_path: str,
        restore_path_options: dict[str, Any] = {},
        selector: list[str] = [],
        ignore_prefixes: list[str] = [],
        remap_prefixes: list[tuple[str, str]] = [],
    ):
        """Create a new RestoreConfig.

        Args:
            restore_path: the filename to restore the file from.
            restore_path_options: additional options for the restore_path to pass to
                fsspec.
            selector: path in the torch dict containing the model parameters.
            ignore_prefixes: prefixes to ignore from the state dict.
            remap_prefixes: list of (old_prefix, new_prefix) to rename parameters
                starting with old_prefix to start with new_prefix instead.
        """
        self.restore_path = UPath(restore_path, **restore_path_options)
        self.selector = selector
        self.ignore_prefixes = ignore_prefixes
        self.remap_prefixes = remap_prefixes

    def get_state_dict(self) -> dict[str, Any]:
        """Returns the state dict configured in this RestoreConfig."""
        print(f"loading state dict from {self.restore_path}")
        with self.restore_path.open("rb") as f:
            state_dict = torch.load(f, map_location="cpu")
        for k in self.selector:
            state_dict = state_dict[k]

        for prefix in self.ignore_prefixes:
            for k in list(state_dict.keys()):
                if not k.startswith(prefix):
                    continue
                del state_dict[k]

        for old_prefix, new_prefix in self.remap_prefixes:
            for k in list(state_dict.keys()):
                if not k.startswith(old_prefix):
                    continue
                new_k = new_prefix + k[len(old_prefix) :]
                v = state_dict[k]
                del state_dict[k]
                state_dict[new_k] = v

        return state_dict


class RslearnLightningModule(L.LightningModule):
    """Default LightningModule for rslearn.

    The loss is computed by provided model while metrics are configured by the provided
    task.
    """

    def __init__(
        self,
        model: torch.nn.Module,
        task: Task,
        optimizer: OptimizerFactory | None = None,
        scheduler: SchedulerFactory | None = None,
        visualize_dir: str | None = None,
        metrics_file: str | None = None,
        restore_config: RestoreConfig | None = None,
        print_parameters: bool = False,
        print_model: bool = False,
        # Deprecated options.
        lr: float = 1e-3,
        plateau: bool = False,
        plateau_factor: float = 0.1,
        plateau_patience: int = 10,
        plateau_min_lr: float = 0,
        plateau_cooldown: int = 0,
    ):
        """Initialize a new RslearnLightningModule.

        Args:
            model: the model
            task: the task to train on
<<<<<<< HEAD
            lr: the initial learning rate
=======
>>>>>>> e3d0ee5b
            optimizer: the optimizer factory.
            scheduler: the learning rate scheduler factory.
            visualize_dir: during validation or testing, output visualizations to this
                directory
            metrics_file: file to save metrics to
            restore_config: specification of configuration to restore parameters from
                a non-Lightning checkpoint.
            print_parameters: whether to print the list of model parameters after model
                initialization
            print_model: whether to print the model after model initialization
<<<<<<< HEAD
=======
            lr: deprecated.
>>>>>>> e3d0ee5b
            plateau: deprecated.
            plateau_factor: deprecated.
            plateau_patience: deprecated.
            plateau_min_lr: deprecated.
            plateau_cooldown: deprecated.
        """
        super().__init__()
        self.model = model
        self.task = task
<<<<<<< HEAD
        self.lr = lr
=======
>>>>>>> e3d0ee5b
        self.visualize_dir = visualize_dir
        self.metrics_file = metrics_file
        self.restore_config = restore_config

        self.scheduler_factory: SchedulerFactory | None = None
        if scheduler:
            self.scheduler_factory = scheduler
        elif plateau:
            logger.warning(
                "The plateau argument to RslearnLightningModule is deprecated and will be removed in a future version"
            )
            self.scheduler_factory = PlateauScheduler(
                factor=plateau_factor,
                patience=plateau_patience,
                min_lr=plateau_min_lr,
                cooldown=plateau_cooldown,
            )

        if optimizer:
            self.optimizer_factory = optimizer
        else:
            logger.warning(
                "Defaulting the optimizer to AdamW since an OptimizerFactory was not provided. In a future version, the optimizer will be a required argument."
            )
            self.optimizer_factory = AdamW(lr=lr)

        if print_parameters:
            for name, param in self.named_parameters():
                print(name, param.shape)

        if print_model:
            print(self.model)

        self.epochs = 0

        metrics = self.task.get_metrics()
        self.val_metrics = metrics.clone(prefix="val_")
        self.test_metrics = metrics.clone(prefix="test_")

        self.schedulers: dict = {}

    def on_fit_start(self) -> None:
        """Called when the fit begins."""
        # Only restore if doing a fresh fit.
        if self.trainer.ckpt_path is None and self.restore_config:
            state_dict = self.restore_config.get_state_dict()
            missing_keys, unexpected_keys = self.model.load_state_dict(
                state_dict, strict=False
            )
            if missing_keys or unexpected_keys:
                print(
                    f"warning: restore yielded missing_keys={missing_keys} and unexpected_keys={unexpected_keys}"
                )

    def configure_optimizers(self) -> OptimizerLRSchedulerConfig:
        """Initialize the optimizer and learning rate scheduler.

        Returns:
            Optimizer and learning rate scheduler.
        """
        optimizer = self.optimizer_factory.build(self)
        d = dict(
            optimizer=optimizer,
        )
        if self.scheduler_factory is not None:
            scheduler = self.scheduler_factory.build(optimizer)
            d["lr_scheduler"] = {
                "scheduler": scheduler,
                "monitor": "train_loss",
                "interval": "epoch",
            }
            self.schedulers["scheduler"] = scheduler
        return d

    def on_train_epoch_start(self) -> None:
        """If we are in a multi-dataset distributed strategy, set the epoch."""
        try:
            self.trainer.train_dataloader.batch_sampler.set_epoch(self.current_epoch)
        except AttributeError:
            # Fail silently for single-dataset case, which is okay
            pass

    def training_step(
        self, batch: Any, batch_idx: int, dataloader_idx: int = 0
    ) -> torch.Tensor:
        """Compute the training loss.

        Args:
            batch: The output of your DataLoader.
            batch_idx: Integer displaying index of this batch.
            dataloader_idx: Index of the current dataloader.

        Returns:
            The loss tensor.
        """
        inputs, targets, _ = batch
        batch_size = len(inputs)
        _, loss_dict = self(inputs, targets)
        train_loss = sum(loss_dict.values())
        self.log_dict(
            {"train_" + k: v for k, v in loss_dict.items()},
            batch_size=batch_size,
            prog_bar=True,
            on_step=False,
            on_epoch=True,
            sync_dist=True,
        )
        self.log(
            "train_loss",
            train_loss,
            batch_size=batch_size,
            on_step=False,
            on_epoch=True,
            sync_dist=True,
        )
        return train_loss

    def validation_step(
        self, batch: Any, batch_idx: int, dataloader_idx: int = 0
    ) -> None:
        """Compute the validation loss and additional metrics.

        Args:
            batch: The output of your DataLoader.
            batch_idx: Integer displaying index of this batch.
            dataloader_idx: Index of the current dataloader.
        """
        inputs, targets, _ = batch
        batch_size = len(inputs)
        outputs, loss_dict = self(inputs, targets)
        val_loss = sum(loss_dict.values())
        self.log_dict(
            {"val_" + k: v for k, v in loss_dict.items()},
            batch_size=batch_size,
            on_step=False,
            on_epoch=True,
            sync_dist=True,
        )
        self.log(
            "val_loss",
            val_loss,
            batch_size=batch_size,
            prog_bar=True,
            on_step=False,
            on_epoch=True,
            sync_dist=True,
        )
        self.val_metrics.update(outputs, targets)
        self.log_dict(
            self.val_metrics, batch_size=batch_size, on_epoch=True, sync_dist=True
        )

    def on_test_epoch_end(self) -> None:
        """Optionally save the test metrics to a file."""
        if self.metrics_file:
            with open(self.metrics_file, "w") as f:
                metrics = self.test_metrics.compute()
                metrics_dict = {k: v.item() for k, v in metrics.items()}
                json.dump(metrics_dict, f, indent=4)

    def test_step(self, batch: Any, batch_idx: int, dataloader_idx: int = 0) -> None:
        """Compute the test loss and additional metrics.

        Args:
            batch: The output of your DataLoader.
            batch_idx: Integer displaying index of this batch.
            dataloader_idx: Index of the current dataloader.
        """
        inputs, targets, metadatas = batch
        batch_size = len(inputs)
        outputs, loss_dict = self(inputs, targets)
        test_loss = sum(loss_dict.values())
        self.log_dict(
            {"test_" + k: v for k, v in loss_dict.items()},
            batch_size=batch_size,
            on_step=False,
            on_epoch=True,
            sync_dist=True,
        )
        self.log(
            "test_loss",
            test_loss,
            batch_size=batch_size,
            on_step=False,
            on_epoch=True,
            sync_dist=True,
        )
        self.test_metrics.update(outputs, targets)
        self.log_dict(
            self.test_metrics, batch_size=batch_size, on_epoch=True, sync_dist=True
        )

        if self.visualize_dir:
            for idx, (inp, target, output, metadata) in enumerate(
                zip(inputs, targets, outputs, metadatas)
            ):
                images = self.task.visualize(inp, target, output)
                for image_suffix, image in images.items():
                    out_fname = os.path.join(
                        self.visualize_dir,
                        f'{metadata["window_name"]}_{metadata["bounds"][0]}_{metadata["bounds"][1]}_{image_suffix}.png',
                    )
                    Image.fromarray(image).save(out_fname)

    def predict_step(
        self, batch: Any, batch_idx: int, dataloader_idx: int = 0
    ) -> torch.Tensor:
        """Compute the predicted class probabilities.

        Args:
            batch: The output of your DataLoader.
            batch_idx: Integer displaying index of this batch.
            dataloader_idx: Index of the current dataloader.

        Returns:
            Output predicted probabilities.
        """
        inputs, _, _ = batch
        outputs, _ = self(inputs)
        return outputs

    def forward(self, *args: Any, **kwargs: Any) -> Any:
        """Forward pass of the model.

        Args:
            args: Arguments to pass to model.
            kwargs: Keyword arguments to pass to model.

        Returns:
            Output of the model.
        """
        return self.model(*args, **kwargs)<|MERGE_RESOLUTION|>--- conflicted
+++ resolved
@@ -107,10 +107,6 @@
         Args:
             model: the model
             task: the task to train on
-<<<<<<< HEAD
-            lr: the initial learning rate
-=======
->>>>>>> e3d0ee5b
             optimizer: the optimizer factory.
             scheduler: the learning rate scheduler factory.
             visualize_dir: during validation or testing, output visualizations to this
@@ -121,10 +117,7 @@
             print_parameters: whether to print the list of model parameters after model
                 initialization
             print_model: whether to print the model after model initialization
-<<<<<<< HEAD
-=======
             lr: deprecated.
->>>>>>> e3d0ee5b
             plateau: deprecated.
             plateau_factor: deprecated.
             plateau_patience: deprecated.
@@ -134,10 +127,6 @@
         super().__init__()
         self.model = model
         self.task = task
-<<<<<<< HEAD
-        self.lr = lr
-=======
->>>>>>> e3d0ee5b
         self.visualize_dir = visualize_dir
         self.metrics_file = metrics_file
         self.restore_config = restore_config
