--- conflicted
+++ resolved
@@ -4,10 +4,6 @@
 
 from collections.abc import Iterable, Sequence
 from dataclasses import dataclass
-<<<<<<< HEAD
-from typing import Any
-=======
->>>>>>> b9bd942d
 
 import torch
 from lightning.pytorch import LightningModule
@@ -109,13 +105,10 @@
     matches any substring in `freeze_selectors` will be frozen, except those whose
     name matches any substring in `unfreeze_selectors`, which are forced trainable.
 
-<<<<<<< HEAD
-=======
     freeze_selectors does not carry over to other stages. That is, if you freeze module
     A for stage 1, it will not be frozen for stage 2 unless specified again in stage 2.
     All stages indepedently update trainability of all modules specified or unspecified.
 
->>>>>>> b9bd942d
     Args:
         at_epoch: Epoch index at which to apply this stage (0-based).
         freeze_selectors: Substrings; any module name containing any of these will
@@ -154,49 +147,17 @@
     from scratch at each stage to keep behavior predictable on resume.
     """
 
-<<<<<<< HEAD
-    def __init__(self, stages: Sequence[dict[str, Any] | FTStage]) -> None:
-        """Multi-stage fine-tuning with flexible name-based selection.
-
-        Args:
-            stages: A sequence of stage specifications. Each element may be either an
-                `FTStage` instance or a `dict` with keys:
-                `{"at_epoch", "freeze_selectors", "unfreeze_selectors",
-                  "unfreeze_lr_factor", "scale_existing_groups"}`.
-=======
     def __init__(self, stages: list[FTStage]) -> None:
         """Multi-stage fine-tuning with flexible name-based selection.
 
         Args:
             stages: A sequence of stage specifications.
->>>>>>> b9bd942d
 
         Raises:
             ValueError: If two stages specify the same `at_epoch`.
         """
         super().__init__()
-<<<<<<< HEAD
-        self.stages: list[FTStage] = []
-        for s in stages:
-            if isinstance(s, FTStage):
-                self.stages.append(s)
-            else:
-                self.stages.append(
-                    FTStage(
-                        at_epoch=int(s.get("at_epoch", 0)),
-                        freeze_selectors=list(s.get("freeze_selectors", [])),
-                        unfreeze_selectors=list(s.get("unfreeze_selectors", [])),
-                        unfreeze_lr_factor=float(s.get("unfreeze_lr_factor", 1.0)),
-                        scale_existing_groups=(
-                            None
-                            if s.get("scale_existing_groups", None) is None
-                            else float(s["scale_existing_groups"])
-                        ),
-                    )
-                )
-=======
         self.stages = stages
->>>>>>> b9bd942d
 
         # Validate uniqueness of epochs and sort stages.
         seen: set[int] = set()
