--- conflicted
+++ resolved
@@ -21,11 +21,8 @@
         conv_layers_per_resolution: int = 1,
         kernel_size: int = 3,
         num_channels: dict[int, int] = {},
-<<<<<<< HEAD
         target_resolution_factor: int = 1,
-=======
         original_size_to_interpolate: tuple[int, int] | None = None,
->>>>>>> 5aa00745
     ) -> None:
         """Initialize a UNetDecoder.
 
@@ -40,13 +37,10 @@
             kernel_size: kernel size to use in convolutional layers
             num_channels: override number of output channels to use at different
                 downsample factors.
-<<<<<<< HEAD
             target_resolution_factor: output features at 1/target_resolution_factor
                 relative to the input resolution. The default is 1 which outputs pixel
                 level features.
-=======
             original_size_to_interpolate: the original size to interpolate the output to.
->>>>>>> 5aa00745
         """
         super().__init__()
 
