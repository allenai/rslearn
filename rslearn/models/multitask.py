--- conflicted
+++ resolved
@@ -58,48 +58,6 @@
     return outputs, losses, weights_dict
 
 
-def apply_decoder(
-    features: list[torch.Tensor],
-    inputs: list[dict[str, Any]],
-    targets: list[dict[str, Any]] | None,
-    decoder: list[torch.nn.Module],
-    name: str,
-    outputs: list[dict[str, Any]],
-    losses: dict[str, torch.Tensor],
-) -> tuple[list[dict[str, Any]], dict[str, torch.Tensor]]:
-    """Apply a decoder to a list of inputs and targets.
-
-    Args:
-        features: list of features
-        inputs: list of input dicts
-        targets: list of target dicts
-        decoder: list of decoder modules
-        name: the name of the decoder/task (which must match)
-        outputs: list of output dicts
-        losses: dictionary of loss values
-
-    Returns:
-        tuple of (outputs, losses)
-    """
-    # First, apply all but the last module in the decoder to the features
-    cur = features
-    for module in decoder[:-1]:
-        cur = module(cur, inputs)
-
-    if targets is None:
-        cur_targets = None
-    else:
-        cur_targets = [target[name] for target in targets]
-
-    # Then, apply the last module to the features and targets
-    cur_output, cur_loss_dict = decoder[-1](cur, inputs, cur_targets)
-    for idx, entry in enumerate(cur_output):
-        outputs[idx][name] = entry
-    for loss_name, loss_value in cur_loss_dict.items():
-        losses[f"{name}_{loss_name}"] = loss_value
-    return outputs, losses
-
-
 class MultiTaskModel(torch.nn.Module):
     """MultiTask model wrapper.
 
@@ -137,7 +95,8 @@
             print(f"INFO: loading full model weights from {checkpoint_path}")
             state_dict = torch.load(checkpoint_path)["state_dict"]
             self.load_state_dict(
-                {k.replace("model.", "", 1): v for k, v in state_dict.items()}
+                {k.replace("model.", "", 1): v for k, v in state_dict.items()},
+                strict=False,
             )
 
         for name, decoder in decoders.items():
@@ -153,19 +112,6 @@
         self.decoders = torch.nn.ModuleDict(
             {name: torch.nn.ModuleList(decoder) for name, decoder in decoders.items()}
         )
-
-        if lazy_decode:
-            print(
-                "INFO: lazy decoding enabled, check source is consistent across batch"
-            )
-
-        if checkpoint_path is not None:
-            print(f"INFO: loading full model weights from {checkpoint_path}")
-            state_dict = torch.load(checkpoint_path)["state_dict"]
-            self.load_state_dict(
-                {k.replace("model.", "", 1): v for k, v in state_dict.items()},
-                strict=False,
-            )
 
     def forward(
         self,
@@ -189,17 +135,13 @@
         features = self.encoder(inputs)
         outputs: list[dict[str, Any]] = [{} for _ in inputs]
         losses: dict[str, torch.Tensor] = {}
-<<<<<<< HEAD
         weights_dict: dict[str, torch.Tensor] = {}
 
-=======
->>>>>>> 348acf08
         if self.lazy_decode:
             # Assume that all inputs have the same dataset_source
             dataset_source = inputs[0]["dataset_source"]
             decoder = self.decoders[dataset_source]
             apply_decoder(
-<<<<<<< HEAD
                 features,
                 inputs,
                 targets,
@@ -224,11 +166,4 @@
 
         if return_weights:
             return outputs, losses, weights_dict
-=======
-                features, inputs, targets, decoder, dataset_source, outputs, losses
-            )
-        else:
-            for name, decoder in self.decoders.items():
-                apply_decoder(features, inputs, targets, decoder, name, outputs, losses)
->>>>>>> 348acf08
         return outputs, losses