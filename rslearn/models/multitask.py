"""MultiTaskModel for rslearn."""

from typing import Any

import torch

from rslearn.models.pooling import AveragePool, BasePool


def apply_decoder(
    features: list[torch.Tensor],
    inputs: list[dict[str, Any]],
    targets: list[dict[str, Any]] | None,
    decoder: list[torch.nn.Module],
    name: str,
    outputs: list[dict[str, Any]],
    losses: dict[str, torch.Tensor],
) -> tuple[list[dict[str, Any]], dict[str, torch.Tensor]]:
    """Apply a decoder to a list of inputs and targets.

    Args:
        features: list of features
        inputs: list of input dicts
        targets: list of target dicts
        decoder: list of decoder modules
        name: the name of the decoder/task (which must match)
        outputs: list of output dicts
        losses: dictionary of loss values

    Returns:
        tuple of (outputs, losses)
    """
    # First, apply all but the last module in the decoder to the features
    cur = features
    for module in decoder[:-1]:
        cur = module(cur, inputs)

    if targets is None:
        cur_targets = None
    else:
        cur_targets = [target[name] for target in targets]

    # Then, apply the last module to the features and targets
    cur_output, cur_loss_dict = decoder[-1](cur, inputs, cur_targets)
    for idx, entry in enumerate(cur_output):
        outputs[idx][name] = entry
    for loss_name, loss_value in cur_loss_dict.items():
        losses[f"{name}_{loss_name}"] = loss_value
    return outputs, losses


class MultiTaskModel(torch.nn.Module):
    """MultiTask model wrapper.

    MultiTaskModel first passes its inputs through the sequential encoder models.

    Then, it applies one sequential decoder for each configured task. It computes
    outputs and loss using the final module in the decoder.
    """

    def __init__(
        self,
        encoder: list[torch.nn.Module],
        decoders: dict[str, list[torch.nn.Module]],
        checkpoint_path: str | None = None,
        lazy_decode: bool = False,
    ):
        """Initialize a new MultiTaskModel.

        Args:
            encoder: modules to compute intermediate feature representations.
            decoders: modules to compute outputs and loss, should match number of tasks.
            checkpoint_path: path to checkpoint to load decoder weights from
            lazy_decode: if True, only decode the outputs specified in the batch.
        """
        super().__init__()
        self.lazy_decode = lazy_decode
        self.encoder = torch.nn.Sequential(*encoder)
        for name, decoder in decoders.items():
            if not isinstance(decoder[0], BasePool):
                # Add a default pool module for backwards compatibility with old configs
                print(
                    f"INFO: pooling decoder not found for {name}, using default average pool"
                )
                decoders[name].insert(0, AveragePool())
            else:
                print(f"INFO: using {decoder[0].__class__.__name__} for {name} pooling")

        self.decoders = torch.nn.ModuleDict(
            {name: torch.nn.ModuleList(decoder) for name, decoder in decoders.items()}
        )

        if lazy_decode:
            print(
                "INFO: lazy decoding enabled, check source is consistent across batch"
            )
<<<<<<< HEAD
=======

        if checkpoint_path is not None:
            print(f"INFO: loading full model weights from {checkpoint_path}")
            state_dict = torch.load(checkpoint_path)["state_dict"]
            self.load_state_dict(
                {k.replace("model.", "", 1): v for k, v in state_dict.items()}
            )
>>>>>>> ab7fc99a

    def forward(
        self,
        inputs: list[dict[str, Any]],
        targets: list[dict[str, Any]] | None = None,
    ) -> tuple[list[dict[str, Any]], dict[str, torch.Tensor]]:
        """Apply the sequence of modules on the inputs.

        Args:
            inputs: list of input dicts
            targets: optional list of target dicts

        Returns:
            tuple (outputs, loss_dict) from the last module.
        """
        features = self.encoder(inputs)
        outputs: list[dict[str, Any]] = [{} for _ in inputs]
        losses: dict[str, torch.Tensor] = {}
        if self.lazy_decode:
            # Assume that all inputs have the same dataset_source
            dataset_source = inputs[0]["dataset_source"]
            decoder = self.decoders[dataset_source]
            apply_decoder(
                features, inputs, targets, decoder, dataset_source, outputs, losses
            )
        else:
            for name, decoder in self.decoders.items():
                apply_decoder(features, inputs, targets, decoder, name, outputs, losses)
        return outputs, losses<|MERGE_RESOLUTION|>--- conflicted
+++ resolved
@@ -76,6 +76,19 @@
         super().__init__()
         self.lazy_decode = lazy_decode
         self.encoder = torch.nn.Sequential(*encoder)
+
+        if lazy_decode:
+            print(
+                "INFO: lazy decoding enabled, check source is consistent across batch"
+            )
+
+        if checkpoint_path is not None:
+            print(f"INFO: loading full model weights from {checkpoint_path}")
+            state_dict = torch.load(checkpoint_path)["state_dict"]
+            self.load_state_dict(
+                {k.replace("model.", "", 1): v for k, v in state_dict.items()}
+            )
+
         for name, decoder in decoders.items():
             if not isinstance(decoder[0], BasePool):
                 # Add a default pool module for backwards compatibility with old configs
@@ -89,21 +102,6 @@
         self.decoders = torch.nn.ModuleDict(
             {name: torch.nn.ModuleList(decoder) for name, decoder in decoders.items()}
         )
-
-        if lazy_decode:
-            print(
-                "INFO: lazy decoding enabled, check source is consistent across batch"
-            )
-<<<<<<< HEAD
-=======
-
-        if checkpoint_path is not None:
-            print(f"INFO: loading full model weights from {checkpoint_path}")
-            state_dict = torch.load(checkpoint_path)["state_dict"]
-            self.load_state_dict(
-                {k.replace("model.", "", 1): v for k, v in state_dict.items()}
-            )
->>>>>>> ab7fc99a
 
     def forward(
         self,
