--- conflicted
+++ resolved
@@ -171,7 +171,6 @@
 
         return model
 
-<<<<<<< HEAD
     @staticmethod
     def time_ranges_to_timestamps(
         time_ranges: list[tuple[datetime, datetime]], device: torch.device
@@ -194,9 +193,6 @@
         timestamps[:, 2] = torch.tensor([d.year for d in mid_ranges], dtype=torch.int32)
         return timestamps
 
-    def forward(self, context: ModelContext) -> FeatureMaps | TokenFeatureMaps:
-        """Compute feature maps from the OlmoEarth backbone.
-=======
     def _prepare_modality_inputs(
         self, context: ModelContext
     ) -> tuple[MaskedOlmoEarthSample, list[str], torch.device]:
@@ -204,7 +200,6 @@
 
         Uses a two-pass approach to ensure all modalities have consistent timestep
         dimensions for position encoding.
->>>>>>> 145a0d31
 
         Args:
             context: the model context with input tensors.
@@ -222,20 +217,22 @@
         # be 1-month apart. It also assumes continuity between available timesteps.
         # We'll have to fix all that.
         max_timesteps = 1
-<<<<<<< HEAD
+        modality_data = {}
+        # we will just store the longest time
+        # range
         timestamps = None
-=======
-        modality_data = {}
->>>>>>> 145a0d31
         for modality in MODALITY_NAMES:
             if modality not in context.inputs[0]:
                 continue
             present_modalities.append(modality)
-<<<<<<< HEAD
-            cur = torch.stack([inp[modality].image for inp in context.inputs], dim=0)
-            device = cur.device
-            # Check if it's single or multitemporal, and reshape accordingly
-            num_timesteps = cur.shape[2]
+            tensors = [inp[modality].image for inp in context.inputs]
+            device = tensors[0].device
+            max_t = max(t.shape[1] for t in tensors)
+            max_timesteps = max(max_timesteps, max_t)
+            modality_data[modality] = (
+                tensors,
+                len(Modality.get(modality).band_sets),
+            )
             # check if we need to recompute timesteps. For now, we assign the
             # same timestamps to all inputs. Future iterations of OlmoEarth should
             # handle varying timestamps per input.
@@ -244,59 +241,46 @@
                     timestamps = torch.stack(
                         [
                             self.time_ranges_to_timestamps(
-                                inp[modality].timestamps, device
+                                inp[modality].timestamps,  # type: ignore
+                                device,
                             )
                             for inp in context.inputs
                         ],
                         dim=0,
                     )
-                elif len(context.inputs[0][modality].timestamps) > timestamps.shape[0]:
+                elif len(context.inputs[0][modality].timestamps) > timestamps.shape[0]:  # type: ignore
                     timestamps = torch.stack(
                         [
                             self.time_ranges_to_timestamps(
-                                inp[modality].timestamps, device
+                                inp[modality].timestamps,  # type: ignore
+                                device,
                             )
                             for inp in context.inputs
                         ],
                         dim=0,
                     )
-            max_timesteps = max(max_timesteps, num_timesteps)
-            cur = rearrange(cur, "b c t h w -> b h w t c")
-=======
-            tensors = [inp[modality] for inp in context.inputs]
-            device = tensors[0].device
-            num_bands = Modality.get(modality).num_bands
-            max_t = max(t.shape[0] for t in tensors) // num_bands
-            max_timesteps = max(max_timesteps, max_t)
-            modality_data[modality] = (
-                tensors,
-                num_bands,
-                len(Modality.get(modality).band_sets),
-            )
 
         # Second pass: pad and process each modality with global max_timesteps
         for modality in present_modalities:
-            tensors, num_bands, num_band_sets = modality_data[modality]
-            target_ch = max_timesteps * num_bands
+            tensors, num_band_sets = modality_data[modality]
 
             # Pad tensors to target_ch and track original timesteps for masking
             padded = []
             original_timesteps = []
             for t in tensors:
-                orig_t = t.shape[0] // num_bands
+                orig_t = t.shape[1]
                 original_timesteps.append(orig_t)
-                if t.shape[0] < target_ch:
+                if orig_t < max_timesteps:
                     pad = torch.zeros(
-                        (target_ch - t.shape[0],) + t.shape[1:],
+                        t.shape[:1] + (max_timesteps - orig_t,) + t.shape[2:],
                         dtype=t.dtype,
                         device=device,
                     )
-                    t = torch.cat([t, pad], dim=0)
+                    t = torch.cat([t, pad], dim=1)
                 padded.append(t)
 
             cur = torch.stack(padded, dim=0)
-            cur = rearrange(cur, "b (t c) h w -> b h w t c", t=max_timesteps)
->>>>>>> 145a0d31
+            cur = rearrange(cur, "b c t h w -> b h w t c")
             kwargs[modality] = cur
 
             # Create mask: ONLINE_ENCODER for valid, MISSING for padded timesteps
@@ -312,7 +296,6 @@
                     mask[sample_idx, :, :, orig_t:, :] = MaskValue.MISSING.value
             kwargs[f"{modality}_mask"] = mask
 
-<<<<<<< HEAD
         if self.use_legacy_timestamps:
             # Note that only months (0 to 11) are used in OlmoEarth position encoding.
             timestamps = torch.zeros(
@@ -332,21 +315,6 @@
                 raise ValueError("No inputs had timestamps.")
             # Note that only months (0 to 11) are used in OlmoEarth position encoding.
             kwargs["timestamps"] = timestamps
-=======
-        # Timestamps is required.
-        # Note that only months (0 to 11) are used in OlmoEarth position encoding.
-        # For now, we assign same timestamps to all inputs, but later we should
-        # handle varying timestamps per input.
-        timestamps = torch.zeros(
-            (len(context.inputs), max_timesteps, 3), dtype=torch.int32, device=device
-        )
-        timestamps[:, :, 0] = 1  # day
-        timestamps[:, :, 1] = torch.arange(max_timesteps, device=device)[
-            None, :
-        ]  # month
-        timestamps[:, :, 2] = 2024  # year
-        kwargs["timestamps"] = timestamps
->>>>>>> 145a0d31
 
         return MaskedOlmoEarthSample(**kwargs), present_modalities, device
 
