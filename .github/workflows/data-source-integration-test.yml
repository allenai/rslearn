name: Data Source Integration Test for pulling External Data

on:
    schedule:
        - cron: "43 20 * * 1,3" # UTC time
    workflow_dispatch:

env:
  REGISTRY: ghcr.io
  IMAGE_NAME: ${{ github.repository }}
  SERVICE_NAME: "rslearn_projects"

concurrency:
  group: ${{ github.workflow }}-${{ github.ref }}
  cancel-in-progress: true

jobs:
  build:
    runs-on: ubuntu-latest
    permissions:
      contents: read
      packages: write
    outputs:
        ghcr_docker_image: ${{ steps.image-names.outputs.ghcr_image_name }}
    steps:
      - name: Checkout repository
        uses: actions/checkout@v4

      - name: Log in to the Container registry
        uses: docker/login-action@v3
        with:
          registry: ${{ env.REGISTRY }}
          username: ${{ github.actor }}
          password: ${{ secrets.GITHUB_TOKEN }}

      - name: Extract metadata (tags, labels) for Docker
        id: meta
        uses: docker/metadata-action@v5
        with:
          images: |
            ${{ env.REGISTRY }}/${{ env.IMAGE_NAME }}
          tags: |
            type=sha,format=long
            type=sha,format=short
            type=raw,value=latest,enable={{is_default_branch}}

      - name: Build and push Docker image
        id: build-push
        uses: docker/build-push-action@v6
        with:
          context: .
          push: true
          tags: ${{ steps.meta.outputs.tags }}
          labels: ${{ steps.meta.outputs.labels }}

      - name: Set Environment Variables
        run: |
          echo "TEST_BUCKET=test-bucket" >> $GITHUB_ENV
          echo "TEST_PREFIX=tests/"

      - name: Store Image Names
        # We need the docker image name downstream in test & deploy. This saves the full docker image names to outputs
        id: image-names
        run: |-
            GHCR_IMAGE="${{ env.REGISTRY }}/${{ env.IMAGE_NAME }}@${{ steps.build-push.outputs.digest }}"
            GHCR_IMAGE=`echo ${GHCR_IMAGE} | tr '[:upper:]' '[:lower:]'` # docker requires that all image names be lowercase
            echo "ghcr.io Docker image name is ${GHCR_IMAGE}"
            echo "ghcr_image_name=\"${GHCR_IMAGE}\"" >> $GITHUB_OUTPUT
  test:
    needs: build
    runs-on: ubuntu-latest-m
    steps:
      - name: Checkout repository
        uses: actions/checkout@v4

      - name: Log in to the Container registry
        uses: docker/login-action@v3
        with:
            registry: ${{ env.REGISTRY }}
            username: ${{ github.actor }}
            password: ${{ secrets.GITHUB_TOKEN }}

      - name: Set Environment Variables
        run: |
          echo "TEST_BUCKET=test-bucket-rslearn" >> $GITHUB_ENV
          echo "GCSFS_DEFAULT_PROJECT=skylight-proto-1" >> $GITHUB_ENV

      - name: Authenticate into gcp
        uses: "google-github-actions/auth@v2"
        with:
          credentials_json: ${{secrets.GOOGLE_CREDENTIALS }}

      - name: Run Data Sources Integration Tests
        run: |
          docker run --rm \
            -e TEST_BUCKET="${{ env.TEST_BUCKET }}" \
            -v ${{env.GOOGLE_GHA_CREDS_PATH}}:/tmp/gcp-credentials.json:ro \
            -e GOOGLE_APPLICATION_CREDENTIALS=/tmp/gcp-credentials.json \
<<<<<<< HEAD
            -e AWS_ACCESS_KEY_ID="${{ secrets.AWS_ACCESS_KEY_ID }}" \
            -e GCSFS_DEFAULT_PROJECT="${{ env.GCSFS_DEFAULT_PROJECT }}" \
            -e AWS_SECRET_ACCESS_KEY="${{ secrets.AWS_SECRET_ACCESS_KEY }}" \
            -e AWS_DEFAULT_REGION="${{ secrets.AWS_DEFAULT_REGION }}" \
            -e TEST_SERVICE_ACCOUNT_NAME="${{ secrets.TEST_SERVICE_ACCOUNT_NAME }}" \
            -e TEST_XYZ_TILES_TEMPLATE="${{ secrets.TEST_XYZ_TILES_TEMPLATE }}" \
            -e TEST_USGS_LANDSAT_USERNAME="${{ secrets.TEST_USGS_LANDSAT_USERNAME }}" \
            -e TEST_USGS_LANDSAT_TOKEN="${{ secrets.TEST_USGS_LANDSAT_TOKEN }}" \
            -e PL_API_KEY="${{ secrets.PL_API_KEY }}" \
            -e CDSAPI_KEY="${{ secrets.CDSAPI_KEY }}" \
            -e COPERNICUS_USERNAME="${{ secrets.COPERNICUS_USERNAME }}" \
            -e COPERNICUS_PASSWORD="${{ secrets.COPERNICUS_PASSWORD }}" \
=======
            -e GCSFS_DEFAULT_PROJECT="${GCSFS_DEFAULT_PROJECT}" \
            -e AWS_ACCESS_KEY_ID="${AWS_ACCESS_KEY_ID}" \
            -e AWS_SECRET_ACCESS_KEY="${AWS_SECRET_ACCESS_KEY}" \
            -e AWS_DEFAULT_REGION="${AWS_DEFAULT_REGION}" \
            -e TEST_SERVICE_ACCOUNT_NAME="${TEST_SERVICE_ACCOUNT_NAME}" \
            -e TEST_XYZ_TILES_TEMPLATE="${TEST_XYZ_TILES_TEMPLATE}" \
            -e TEST_USGS_LANDSAT_USERNAME="${TEST_USGS_LANDSAT_USERNAME}" \
            -e TEST_USGS_LANDSAT_TOKEN="${TEST_USGS_LANDSAT_TOKEN}" \
            -e PL_API_KEY="${PL_API_KEY}" \
            -e CDSAPI_KEY="${CDSAPI_KEY}" \
            -e NASA_EARTHDATA_USERNAME="${NASA_EARTHDATA_USERNAME}" \
            -e NASA_EARTHDATA_PASSWORD="${NASA_EARTHDATA_PASSWORD}" \
>>>>>>> 1675887b
            -e CI="true" \
            --network host \
            ${{ needs.build.outputs.ghcr_docker_image }} \
            pytest tests/integration/data_sources/
        env:
          AWS_ACCESS_KEY_ID: ${{ secrets.AWS_ACCESS_KEY_ID }}
          AWS_SECRET_ACCESS_KEY: ${{ secrets.AWS_SECRET_ACCESS_KEY }}
          AWS_DEFAULT_REGION: ${{ secrets.AWS_DEFAULT_REGION }}
          TEST_SERVICE_ACCOUNT_NAME: ${{ secrets.TEST_SERVICE_ACCOUNT_NAME }}
          TEST_XYZ_TILES_TEMPLATE: ${{ secrets.TEST_XYZ_TILES_TEMPLATE }}
          TEST_USGS_LANDSAT_USERNAME: ${{ secrets.TEST_USGS_LANDSAT_USERNAME }}
          TEST_USGS_LANDSAT_TOKEN: ${{ secrets.TEST_USGS_LANDSAT_TOKEN }}
          PL_API_KEY: ${{ secrets.PL_API_KEY }}
          CDSAPI_KEY: ${{ secrets.CDSAPI_KEY }}
          NASA_EARTHDATA_USERNAME: ${{ secrets.NASA_EARTHDATA_USERNAME }}
          NASA_EARTHDATA_PASSWORD: ${{ secrets.NASA_EARTHDATA_PASSWORD }}

      - name: Clean up
        if: always()
        run: |
          docker image prune -f<|MERGE_RESOLUTION|>--- conflicted
+++ resolved
@@ -96,20 +96,6 @@
             -e TEST_BUCKET="${{ env.TEST_BUCKET }}" \
             -v ${{env.GOOGLE_GHA_CREDS_PATH}}:/tmp/gcp-credentials.json:ro \
             -e GOOGLE_APPLICATION_CREDENTIALS=/tmp/gcp-credentials.json \
-<<<<<<< HEAD
-            -e AWS_ACCESS_KEY_ID="${{ secrets.AWS_ACCESS_KEY_ID }}" \
-            -e GCSFS_DEFAULT_PROJECT="${{ env.GCSFS_DEFAULT_PROJECT }}" \
-            -e AWS_SECRET_ACCESS_KEY="${{ secrets.AWS_SECRET_ACCESS_KEY }}" \
-            -e AWS_DEFAULT_REGION="${{ secrets.AWS_DEFAULT_REGION }}" \
-            -e TEST_SERVICE_ACCOUNT_NAME="${{ secrets.TEST_SERVICE_ACCOUNT_NAME }}" \
-            -e TEST_XYZ_TILES_TEMPLATE="${{ secrets.TEST_XYZ_TILES_TEMPLATE }}" \
-            -e TEST_USGS_LANDSAT_USERNAME="${{ secrets.TEST_USGS_LANDSAT_USERNAME }}" \
-            -e TEST_USGS_LANDSAT_TOKEN="${{ secrets.TEST_USGS_LANDSAT_TOKEN }}" \
-            -e PL_API_KEY="${{ secrets.PL_API_KEY }}" \
-            -e CDSAPI_KEY="${{ secrets.CDSAPI_KEY }}" \
-            -e COPERNICUS_USERNAME="${{ secrets.COPERNICUS_USERNAME }}" \
-            -e COPERNICUS_PASSWORD="${{ secrets.COPERNICUS_PASSWORD }}" \
-=======
             -e GCSFS_DEFAULT_PROJECT="${GCSFS_DEFAULT_PROJECT}" \
             -e AWS_ACCESS_KEY_ID="${AWS_ACCESS_KEY_ID}" \
             -e AWS_SECRET_ACCESS_KEY="${AWS_SECRET_ACCESS_KEY}" \
@@ -122,7 +108,8 @@
             -e CDSAPI_KEY="${CDSAPI_KEY}" \
             -e NASA_EARTHDATA_USERNAME="${NASA_EARTHDATA_USERNAME}" \
             -e NASA_EARTHDATA_PASSWORD="${NASA_EARTHDATA_PASSWORD}" \
->>>>>>> 1675887b
+            -e COPERNICUS_USERNAME="${COPERNICUS_USERNAME}" \
+            -e COPERNICUS_PASSWORD="${COPERNICUS_PASSWORD}" \
             -e CI="true" \
             --network host \
             ${{ needs.build.outputs.ghcr_docker_image }} \
@@ -139,6 +126,8 @@
           CDSAPI_KEY: ${{ secrets.CDSAPI_KEY }}
           NASA_EARTHDATA_USERNAME: ${{ secrets.NASA_EARTHDATA_USERNAME }}
           NASA_EARTHDATA_PASSWORD: ${{ secrets.NASA_EARTHDATA_PASSWORD }}
+          COPERNICUS_USERNAME: ${{ secrets.COPERNICUS_USERNAME }}
+          COPERNICUS_PASSWORD: ${{ secrets.COPERNICUS_PASSWORD }}
 
       - name: Clean up
         if: always()
